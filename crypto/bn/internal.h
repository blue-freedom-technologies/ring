/* Copyright (C) 1995-1997 Eric Young (eay@cryptsoft.com)
 * All rights reserved.
 *
 * This package is an SSL implementation written
 * by Eric Young (eay@cryptsoft.com).
 * The implementation was written so as to conform with Netscapes SSL.
 *
 * This library is free for commercial and non-commercial use as long as
 * the following conditions are aheared to.  The following conditions
 * apply to all code found in this distribution, be it the RC4, RSA,
 * lhash, DES, etc., code; not just the SSL code.  The SSL documentation
 * included with this distribution is covered by the same copyright terms
 * except that the holder is Tim Hudson (tjh@cryptsoft.com).
 *
 * Copyright remains Eric Young's, and as such any Copyright notices in
 * the code are not to be removed.
 * If this package is used in a product, Eric Young should be given attribution
 * as the author of the parts of the library used.
 * This can be in the form of a textual message at program startup or
 * in documentation (online or textual) provided with the package.
 *
 * Redistribution and use in source and binary forms, with or without
 * modification, are permitted provided that the following conditions
 * are met:
 * 1. Redistributions of source code must retain the copyright
 *    notice, this list of conditions and the following disclaimer.
 * 2. Redistributions in binary form must reproduce the above copyright
 *    notice, this list of conditions and the following disclaimer in the
 *    documentation and/or other materials provided with the distribution.
 * 3. All advertising materials mentioning features or use of this software
 *    must display the following acknowledgement:
 *    "This product includes cryptographic software written by
 *     Eric Young (eay@cryptsoft.com)"
 *    The word 'cryptographic' can be left out if the rouines from the library
 *    being used are not cryptographic related :-).
 * 4. If you include any Windows specific code (or a derivative thereof) from
 *    the apps directory (application code) you must include an acknowledgement:
 *    "This product includes software written by Tim Hudson (tjh@cryptsoft.com)"
 *
 * THIS SOFTWARE IS PROVIDED BY ERIC YOUNG ``AS IS'' AND
 * ANY EXPRESS OR IMPLIED WARRANTIES, INCLUDING, BUT NOT LIMITED TO, THE
 * IMPLIED WARRANTIES OF MERCHANTABILITY AND FITNESS FOR A PARTICULAR PURPOSE
 * ARE DISCLAIMED.  IN NO EVENT SHALL THE AUTHOR OR CONTRIBUTORS BE LIABLE
 * FOR ANY DIRECT, INDIRECT, INCIDENTAL, SPECIAL, EXEMPLARY, OR CONSEQUENTIAL
 * DAMAGES (INCLUDING, BUT NOT LIMITED TO, PROCUREMENT OF SUBSTITUTE GOODS
 * OR SERVICES; LOSS OF USE, DATA, OR PROFITS; OR BUSINESS INTERRUPTION)
 * HOWEVER CAUSED AND ON ANY THEORY OF LIABILITY, WHETHER IN CONTRACT, STRICT
 * LIABILITY, OR TORT (INCLUDING NEGLIGENCE OR OTHERWISE) ARISING IN ANY WAY
 * OUT OF THE USE OF THIS SOFTWARE, EVEN IF ADVISED OF THE POSSIBILITY OF
 * SUCH DAMAGE.
 *
 * The licence and distribution terms for any publically available version or
 * derivative of this code cannot be changed.  i.e. this code cannot simply be
 * copied and put under another distribution licence
 * [including the GNU Public Licence.]
 */
/* ====================================================================
 * Copyright (c) 1998-2006 The OpenSSL Project.  All rights reserved.
 *
 * Redistribution and use in source and binary forms, with or without
 * modification, are permitted provided that the following conditions
 * are met:
 *
 * 1. Redistributions of source code must retain the above copyright
 *    notice, this list of conditions and the following disclaimer.
 *
 * 2. Redistributions in binary form must reproduce the above copyright
 *    notice, this list of conditions and the following disclaimer in
 *    the documentation and/or other materials provided with the
 *    distribution.
 *
 * 3. All advertising materials mentioning features or use of this
 *    software must display the following acknowledgment:
 *    "This product includes software developed by the OpenSSL Project
 *    for use in the OpenSSL Toolkit. (http://www.openssl.org/)"
 *
 * 4. The names "OpenSSL Toolkit" and "OpenSSL Project" must not be used to
 *    endorse or promote products derived from this software without
 *    prior written permission. For written permission, please contact
 *    openssl-core@openssl.org.
 *
 * 5. Products derived from this software may not be called "OpenSSL"
 *    nor may "OpenSSL" appear in their names without prior written
 *    permission of the OpenSSL Project.
 *
 * 6. Redistributions of any form whatsoever must retain the following
 *    acknowledgment:
 *    "This product includes software developed by the OpenSSL Project
 *    for use in the OpenSSL Toolkit (http://www.openssl.org/)"
 *
 * THIS SOFTWARE IS PROVIDED BY THE OpenSSL PROJECT ``AS IS'' AND ANY
 * EXPRESSED OR IMPLIED WARRANTIES, INCLUDING, BUT NOT LIMITED TO, THE
 * IMPLIED WARRANTIES OF MERCHANTABILITY AND FITNESS FOR A PARTICULAR
 * PURPOSE ARE DISCLAIMED.  IN NO EVENT SHALL THE OpenSSL PROJECT OR
 * ITS CONTRIBUTORS BE LIABLE FOR ANY DIRECT, INDIRECT, INCIDENTAL,
 * SPECIAL, EXEMPLARY, OR CONSEQUENTIAL DAMAGES (INCLUDING, BUT
 * NOT LIMITED TO, PROCUREMENT OF SUBSTITUTE GOODS OR SERVICES;
 * LOSS OF USE, DATA, OR PROFITS; OR BUSINESS INTERRUPTION)
 * HOWEVER CAUSED AND ON ANY THEORY OF LIABILITY, WHETHER IN CONTRACT,
 * STRICT LIABILITY, OR TORT (INCLUDING NEGLIGENCE OR OTHERWISE)
 * ARISING IN ANY WAY OUT OF THE USE OF THIS SOFTWARE, EVEN IF ADVISED
 * OF THE POSSIBILITY OF SUCH DAMAGE.
 * ====================================================================
 *
 * This product includes cryptographic software written by Eric Young
 * (eay@cryptsoft.com).  This product includes software written by Tim
 * Hudson (tjh@cryptsoft.com).
 *
 */
/* ====================================================================
 * Copyright 2002 Sun Microsystems, Inc. ALL RIGHTS RESERVED.
 *
 * Portions of the attached software ("Contribution") are developed by
 * SUN MICROSYSTEMS, INC., and are contributed to the OpenSSL project.
 *
 * The Contribution is licensed pursuant to the Eric Young open source
 * license provided above.
 *
 * The binary polynomial arithmetic software is originally written by
 * Sheueling Chang Shantz and Douglas Stebila of Sun Microsystems
 * Laboratories. */

#ifndef OPENSSL_HEADER_BN_INTERNAL_H
#define OPENSSL_HEADER_BN_INTERNAL_H

#include <openssl/base.h>

#if defined(OPENSSL_X86_64) && defined(_MSC_VER)
#pragma warning(push, 3)
#include <intrin.h>
#pragma warning(pop)
#pragma intrinsic(_umul128)
#endif

#include "../internal.h"

#if defined(__cplusplus)
extern "C" {
#endif

#if defined(OPENSSL_64_BIT)

#if !defined(_MSC_VER)
/* MSVC doesn't support two-word integers on 64-bit. */
#define BN_ULLONG	uint128_t
#endif

#define BN_BITS2	64
#define BN_BYTES	8
#define BN_BITS4	32
#define BN_MASK2	(0xffffffffffffffffUL)
#define BN_MASK2l	(0xffffffffUL)
#define BN_MASK2h	(0xffffffff00000000UL)
#define BN_MASK2h1	(0xffffffff80000000UL)
#define BN_MONT_CTX_N0_LIMBS 1
#define BN_MONT_CTX_N0(hi, lo) TOBN(hi, lo), 0
#define BN_TBIT		(0x8000000000000000UL)
<<<<<<< HEAD
#define TOBN(hi, lo) ((BN_ULONG)hi << 32 | lo)
=======
#define BN_DEC_CONV	(10000000000000000000UL)
#define BN_DEC_NUM	19
#define TOBN(hi, lo) ((BN_ULONG)(hi) << 32 | (lo))
>>>>>>> 35c8afd3

#elif defined(OPENSSL_32_BIT)

#define BN_ULLONG	uint64_t
#define BN_BITS2	32
#define BN_BYTES	4
#define BN_BITS4	16
#define BN_MASK2	(0xffffffffUL)
#define BN_MASK2l	(0xffffUL)
#define BN_MASK2h1	(0xffff8000UL)
#define BN_MASK2h	(0xffff0000UL)
/* On some 32-bit platforms, Montgomery multiplication is done using 64-bit
 * arithmetic with SIMD instructions. On such platforms, |BN_MONT_CTX::n0|
 * needs to be two words long. Only certain 32-bit platforms actually make use
 * of n0[1] and shorter R value would suffice for the others. However,
 * currently only the assembly files know which is which. */
#define BN_MONT_CTX_N0_LIMBS 2
#define BN_MONT_CTX_N0(hi, lo) TOBN(hi, lo)
#define BN_TBIT		(0x80000000UL)
<<<<<<< HEAD
#define TOBN(hi, lo) lo, hi
=======
#define BN_DEC_CONV	(1000000000UL)
#define BN_DEC_NUM	9
#define TOBN(hi, lo) (lo), (hi)
>>>>>>> 35c8afd3

#else
#error "Must define either OPENSSL_32_BIT or OPENSSL_64_BIT"
#endif


BN_ULONG GFp_bn_mul_add_words(BN_ULONG *rp, const BN_ULONG *ap, int num,
                              BN_ULONG w);
BN_ULONG GFp_bn_mul_words(BN_ULONG *rp, const BN_ULONG *ap, int num,
                          BN_ULONG w);
BN_ULONG GFp_bn_add_words(BN_ULONG *rp, const BN_ULONG *ap, const BN_ULONG *bp,
                          int num);
BN_ULONG GFp_bn_sub_words(BN_ULONG *rp, const BN_ULONG *ap, const BN_ULONG *bp,
                          int num);

/* |num| must be at least 4, at least on x86.
 *
 * In other forks, |bn_mul_mont| returns an |int| indicating whether it
 * actually did the multiplication. All our implementations always do the
 * multiplication, and forcing callers to deal with the possibility of it
 * failing just leads to further problems. */
void GFp_bn_mul_mont(BN_ULONG *rp, const BN_ULONG *ap, const BN_ULONG *bp,
                     const BN_ULONG *np, const BN_ULONG *n0, int num);

uint64_t GFp_bn_mont_n0(const BIGNUM *n);

static inline void bn_umult_lohi(BN_ULONG *low_out, BN_ULONG *high_out,
                                 BN_ULONG a, BN_ULONG b) {
#if defined(OPENSSL_X86_64) && defined(_MSC_VER)
  *low_out = _umul128(a, b, high_out);
#else
  BN_ULLONG result = (BN_ULLONG)a * b;
  *low_out = (BN_ULONG)result;
  *high_out = (BN_ULONG)(result >> BN_BITS2);
#endif
}


#if defined(__cplusplus)
}  /* extern C */
#endif

#endif  /* OPENSSL_HEADER_BN_INTERNAL_H */<|MERGE_RESOLUTION|>--- conflicted
+++ resolved
@@ -155,13 +155,7 @@
 #define BN_MONT_CTX_N0_LIMBS 1
 #define BN_MONT_CTX_N0(hi, lo) TOBN(hi, lo), 0
 #define BN_TBIT		(0x8000000000000000UL)
-<<<<<<< HEAD
-#define TOBN(hi, lo) ((BN_ULONG)hi << 32 | lo)
-=======
-#define BN_DEC_CONV	(10000000000000000000UL)
-#define BN_DEC_NUM	19
 #define TOBN(hi, lo) ((BN_ULONG)(hi) << 32 | (lo))
->>>>>>> 35c8afd3
 
 #elif defined(OPENSSL_32_BIT)
 
@@ -181,13 +175,7 @@
 #define BN_MONT_CTX_N0_LIMBS 2
 #define BN_MONT_CTX_N0(hi, lo) TOBN(hi, lo)
 #define BN_TBIT		(0x80000000UL)
-<<<<<<< HEAD
-#define TOBN(hi, lo) lo, hi
-=======
-#define BN_DEC_CONV	(1000000000UL)
-#define BN_DEC_NUM	9
 #define TOBN(hi, lo) (lo), (hi)
->>>>>>> 35c8afd3
 
 #else
 #error "Must define either OPENSSL_32_BIT or OPENSSL_64_BIT"
