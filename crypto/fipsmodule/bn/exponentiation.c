/* Copyright (C) 1995-1998 Eric Young (eay@cryptsoft.com)
 * All rights reserved.
 *
 * This package is an SSL implementation written
 * by Eric Young (eay@cryptsoft.com).
 * The implementation was written so as to conform with Netscapes SSL.
 *
 * This library is free for commercial and non-commercial use as long as
 * the following conditions are aheared to.  The following conditions
 * apply to all code found in this distribution, be it the RC4, RSA,
 * lhash, DES, etc., code; not just the SSL code.  The SSL documentation
 * included with this distribution is covered by the same copyright terms
 * except that the holder is Tim Hudson (tjh@cryptsoft.com).
 *
 * Copyright remains Eric Young's, and as such any Copyright notices in
 * the code are not to be removed.
 * If this package is used in a product, Eric Young should be given attribution
 * as the author of the parts of the library used.
 * This can be in the form of a textual message at program startup or
 * in documentation (online or textual) provided with the package.
 *
 * Redistribution and use in source and binary forms, with or without
 * modification, are permitted provided that the following conditions
 * are met:
 * 1. Redistributions of source code must retain the copyright
 *    notice, this list of conditions and the following disclaimer.
 * 2. Redistributions in binary form must reproduce the above copyright
 *    notice, this list of conditions and the following disclaimer in the
 *    documentation and/or other materials provided with the distribution.
 * 3. All advertising materials mentioning features or use of this software
 *    must display the following acknowledgement:
 *    "This product includes cryptographic software written by
 *     Eric Young (eay@cryptsoft.com)"
 *    The word 'cryptographic' can be left out if the rouines from the library
 *    being used are not cryptographic related :-).
 * 4. If you include any Windows specific code (or a derivative thereof) from
 *    the apps directory (application code) you must include an acknowledgement:
 *    "This product includes software written by Tim Hudson (tjh@cryptsoft.com)"
 *
 * THIS SOFTWARE IS PROVIDED BY ERIC YOUNG ``AS IS'' AND
 * ANY EXPRESS OR IMPLIED WARRANTIES, INCLUDING, BUT NOT LIMITED TO, THE
 * IMPLIED WARRANTIES OF MERCHANTABILITY AND FITNESS FOR A PARTICULAR PURPOSE
 * ARE DISCLAIMED.  IN NO EVENT SHALL THE AUTHOR OR CONTRIBUTORS BE LIABLE
 * FOR ANY DIRECT, INDIRECT, INCIDENTAL, SPECIAL, EXEMPLARY, OR CONSEQUENTIAL
 * DAMAGES (INCLUDING, BUT NOT LIMITED TO, PROCUREMENT OF SUBSTITUTE GOODS
 * OR SERVICES; LOSS OF USE, DATA, OR PROFITS; OR BUSINESS INTERRUPTION)
 * HOWEVER CAUSED AND ON ANY THEORY OF LIABILITY, WHETHER IN CONTRACT, STRICT
 * LIABILITY, OR TORT (INCLUDING NEGLIGENCE OR OTHERWISE) ARISING IN ANY WAY
 * OUT OF THE USE OF THIS SOFTWARE, EVEN IF ADVISED OF THE POSSIBILITY OF
 * SUCH DAMAGE.
 *
 * The licence and distribution terms for any publically available version or
 * derivative of this code cannot be changed.  i.e. this code cannot simply be
 * copied and put under another distribution licence
 * [including the GNU Public Licence.]
 */
/* ====================================================================
 * Copyright (c) 1998-2005 The OpenSSL Project.  All rights reserved.
 *
 * Redistribution and use in source and binary forms, with or without
 * modification, are permitted provided that the following conditions
 * are met:
 *
 * 1. Redistributions of source code must retain the above copyright
 *    notice, this list of conditions and the following disclaimer.
 *
 * 2. Redistributions in binary form must reproduce the above copyright
 *    notice, this list of conditions and the following disclaimer in
 *    the documentation and/or other materials provided with the
 *    distribution.
 *
 * 3. All advertising materials mentioning features or use of this
 *    software must display the following acknowledgment:
 *    "This product includes software developed by the OpenSSL Project
 *    for use in the OpenSSL Toolkit. (http://www.openssl.org/)"
 *
 * 4. The names "OpenSSL Toolkit" and "OpenSSL Project" must not be used to
 *    endorse or promote products derived from this software without
 *    prior written permission. For written permission, please contact
 *    openssl-core@openssl.org.
 *
 * 5. Products derived from this software may not be called "OpenSSL"
 *    nor may "OpenSSL" appear in their names without prior written
 *    permission of the OpenSSL Project.
 *
 * 6. Redistributions of any form whatsoever must retain the following
 *    acknowledgment:
 *    "This product includes software developed by the OpenSSL Project
 *    for use in the OpenSSL Toolkit (http://www.openssl.org/)"
 *
 * THIS SOFTWARE IS PROVIDED BY THE OpenSSL PROJECT ``AS IS'' AND ANY
 * EXPRESSED OR IMPLIED WARRANTIES, INCLUDING, BUT NOT LIMITED TO, THE
 * IMPLIED WARRANTIES OF MERCHANTABILITY AND FITNESS FOR A PARTICULAR
 * PURPOSE ARE DISCLAIMED.  IN NO EVENT SHALL THE OpenSSL PROJECT OR
 * ITS CONTRIBUTORS BE LIABLE FOR ANY DIRECT, INDIRECT, INCIDENTAL,
 * SPECIAL, EXEMPLARY, OR CONSEQUENTIAL DAMAGES (INCLUDING, BUT
 * NOT LIMITED TO, PROCUREMENT OF SUBSTITUTE GOODS OR SERVICES;
 * LOSS OF USE, DATA, OR PROFITS; OR BUSINESS INTERRUPTION)
 * HOWEVER CAUSED AND ON ANY THEORY OF LIABILITY, WHETHER IN CONTRACT,
 * STRICT LIABILITY, OR TORT (INCLUDING NEGLIGENCE OR OTHERWISE)
 * ARISING IN ANY WAY OUT OF THE USE OF THIS SOFTWARE, EVEN IF ADVISED
 * OF THE POSSIBILITY OF SUCH DAMAGE.
 * ====================================================================
 *
 * This product includes cryptographic software written by Eric Young
 * (eay@cryptsoft.com).  This product includes software written by Tim
 * Hudson (tjh@cryptsoft.com). */

#include <GFp/bn.h>

#include <assert.h>
#include <limits.h>
#include <string.h>

#include <GFp/mem.h>

#include "internal.h"


#if defined(OPENSSL_X86_64)
#define OPENSSL_BN_ASM_MONT5

void GFp_bn_mul_mont_gather5(BN_ULONG *rp, const BN_ULONG *ap,
                             const void *table, const BN_ULONG *np,
                             const BN_ULONG *n0, int num, int power);
void GFp_bn_scatter5(const BN_ULONG *inp, size_t num, void *table,
                     size_t power);
void GFp_bn_gather5(BN_ULONG *out, size_t num, void *table, size_t power);
void GFp_bn_power5(BN_ULONG *rp, const BN_ULONG *ap, const void *table,
                   const BN_ULONG *np, const BN_ULONG *n0, int num, int power);
int GFp_bn_from_montgomery(BN_ULONG *rp, const BN_ULONG *ap,
                           const BN_ULONG *not_used, const BN_ULONG *np,
                           const BN_ULONG *n0, int num);
#else

// GFp_BN_mod_exp_mont_consttime() stores the precomputed powers in a specific
// layout so that accessing any of these table values shows the same access
// pattern as far as cache lines are concerned. The following functions are
// used to transfer a BIGNUM from/to that table.

static void copy_to_prebuf(const BIGNUM *b, int top, unsigned char *buf,
                           int idx, int window) {
  int i, j;
  const int width = 1 << window;
  BN_ULONG *table = (BN_ULONG *) buf;

  if (top > b->top) {
    top = b->top;  // this works because 'buf' is explicitly zeroed
  }

  for (i = 0, j = idx; i < top; i++, j += width)  {
    table[j] = b->d[i];
  }
}

static int copy_from_prebuf(BIGNUM *b, int top, unsigned char *buf, int idx,
                            int window) {
  int i, j;
  const int width = 1 << window;
  volatile BN_ULONG *table = (volatile BN_ULONG *)buf;

  if (!GFp_bn_wexpand(b, top)) {
    return 0;
  }

  if (window <= 3) {
    for (i = 0; i < top; i++, table += width) {
      BN_ULONG acc = 0;

      for (j = 0; j < width; j++) {
        acc |= table[j] & ((BN_ULONG)0 - (constant_time_eq_int(j, idx) & 1));
      }

      b->d[i] = acc;
    }
  } else {
    int xstride = 1 << (window - 2);
    BN_ULONG y0, y1, y2, y3;

    i = idx >> (window - 2);  // equivalent of idx / xstride
    idx &= xstride - 1;       // equivalent of idx % xstride

    y0 = (BN_ULONG)0 - (constant_time_eq_int(i, 0) & 1);
    y1 = (BN_ULONG)0 - (constant_time_eq_int(i, 1) & 1);
    y2 = (BN_ULONG)0 - (constant_time_eq_int(i, 2) & 1);
    y3 = (BN_ULONG)0 - (constant_time_eq_int(i, 3) & 1);

    for (i = 0; i < top; i++, table += width) {
      BN_ULONG acc = 0;

      for (j = 0; j < xstride; j++) {
        acc |= ((table[j + 0 * xstride] & y0) | (table[j + 1 * xstride] & y1) |
                (table[j + 2 * xstride] & y2) | (table[j + 3 * xstride] & y3)) &
               ((BN_ULONG)0 - (constant_time_eq_int(j, idx) & 1));
      }

      b->d[i] = acc;
    }
  }

  b->top = top;
  GFp_bn_correct_top(b);
  return 1;
}
#endif

// GFp_BN_mod_exp_mont_consttime is based on the assumption that the L1 data cache
// line width of the target processor is at least the following value.
#define MOD_EXP_CTIME_MIN_CACHE_LINE_WIDTH (64)
#define MOD_EXP_CTIME_MIN_CACHE_LINE_MASK \
  (MOD_EXP_CTIME_MIN_CACHE_LINE_WIDTH - 1)

#if !defined(OPENSSL_X86_64)

// Window sizes optimized for fixed window size modular exponentiation
// algorithm (GFp_BN_mod_exp_mont_consttime).
//
// To achieve the security goals of GFp_BN_mod_exp_mont_consttime, the maximum
// size of the window must not exceed
// log_2(MOD_EXP_CTIME_MIN_CACHE_LINE_WIDTH).
//
// Window size thresholds are defined for cache line sizes of 32 and 64, cache
// line sizes where log_2(32)=5 and log_2(64)=6 respectively. A window size of
// 7 should only be used on processors that have a 128 byte or greater cache
// line size.
#if MOD_EXP_CTIME_MIN_CACHE_LINE_WIDTH == 64

#define GFp_BN_window_bits_for_ctime_exponent_size(b) \
  ((b) > 937 ? 6 : (b) > 306 ? 5 : (b) > 89 ? 4 : (b) > 22 ? 3 : 1)
#define BN_MAX_WINDOW_BITS_FOR_CTIME_EXPONENT_SIZE (6)

#elif MOD_EXP_CTIME_MIN_CACHE_LINE_WIDTH == 32

#define GFp_BN_window_bits_for_ctime_exponent_size(b) \
  ((b) > 306 ? 5 : (b) > 89 ? 4 : (b) > 22 ? 3 : 1)
#define BN_MAX_WINDOW_BITS_FOR_CTIME_EXPONENT_SIZE (5)

#endif

#endif // defined(OPENSSL_X86_64)

// Given a pointer value, compute the next address that is a cache line
// multiple.
#define MOD_EXP_CTIME_ALIGN(x_)          \
  ((unsigned char *)(x_) +               \
   (MOD_EXP_CTIME_MIN_CACHE_LINE_WIDTH - \
    (((uintptr_t)(x_)) & (MOD_EXP_CTIME_MIN_CACHE_LINE_MASK))))

// This variant of GFp_BN_mod_exp_mont() uses fixed windows and the special
// precomputation memory layout to limit data-dependency to a minimum
// to protect secret exponents (cf. the hyper-threading timing attacks
// pointed out by Colin Percival,
<<<<<<< HEAD
// http://www.daemonology.net/hyperthreading-considered-harmful/).
//
// |p| must be positive. |a_mont| must in [0, m). |one_mont| must be
// the value 1 Montgomery-encoded and fully reduced (mod m).
//
// Assumes 0 < a_mont < n, 0 < p, 0 < p_bits.
int GFp_BN_mod_exp_mont_consttime(BIGNUM *rr, const BIGNUM *a_mont,
                                  const BIGNUM *p, size_t p_bits,
                                  const BIGNUM *one_mont, const BIGNUM *n,
                                  const BN_ULONG n0[BN_MONT_CTX_N0_LIMBS]) {
  assert(p_bits > 0);
  assert(p_bits <= (size_t)INT_MAX);
  int bits = (int)p_bits;

  int i, ret = 0, wvalue;
=======
// http://www.daemonology.net/hyperthreading-considered-harmful/)
int BN_mod_exp_mont_consttime(BIGNUM *rr, const BIGNUM *a, const BIGNUM *p,
                              const BIGNUM *m, BN_CTX *ctx,
                              const BN_MONT_CTX *mont) {
  int i, ret = 0, window, wvalue;
  int top;
  BN_MONT_CTX *new_mont = NULL;
>>>>>>> 32b59402

  int numPowers;
  unsigned char *powerbufFree = NULL;
  int powerbufLen = 0;
  unsigned char *powerbuf = NULL;
  BIGNUM tmp, am;
<<<<<<< HEAD
=======
  BIGNUM *new_a = NULL;

  if (!BN_is_odd(m)) {
    OPENSSL_PUT_ERROR(BN, BN_R_CALLED_WITH_EVEN_MODULUS);
    return 0;
  }

  top = m->top;

  // Use all bits stored in |p|, rather than |BN_num_bits|, so we do not leak
  // whether the top bits are zero.
  int max_bits = p->top * BN_BITS2;
  int bits = max_bits;
  if (bits == 0) {
    // x**0 mod 1 is still zero.
    if (BN_is_one(m)) {
      BN_zero(rr);
      return 1;
    }
    return BN_one(rr);
  }

  // Allocate a montgomery context if it was not supplied by the caller.
  if (mont == NULL) {
    new_mont = BN_MONT_CTX_new();
    if (new_mont == NULL || !BN_MONT_CTX_set(new_mont, m, ctx)) {
      goto err;
    }
    mont = new_mont;
  }

  if (a->neg || BN_ucmp(a, m) >= 0) {
    new_a = BN_new();
    if (new_a == NULL ||
        !BN_nnmod(new_a, a, m, ctx)) {
      goto err;
    }
    a = new_a;
  }
>>>>>>> 32b59402

  const int top = n->top;
  // The |OPENSSL_BN_ASM_MONT5| code requires top > 1.
  if (top <= 1) {
    goto err;
  }


  // Get the window size to use with size of p.
#if defined(OPENSSL_BN_ASM_MONT5)
  static const int window = 5;
  // reserve space for n->d[] copy
  powerbufLen += top * sizeof(n->d[0]);
#else
  const int window = GFp_BN_window_bits_for_ctime_exponent_size(bits);
#endif

  // Allocate a buffer large enough to hold all of the pre-computed
  // powers of am, am itself and tmp.
  numPowers = 1 << window;
  powerbufLen +=
      sizeof(n->d[0]) *
      (top * numPowers + ((2 * top) > numPowers ? (2 * top) : numPowers));
#ifdef alloca
  if (powerbufLen < 3072) {
    powerbufFree = alloca(powerbufLen + MOD_EXP_CTIME_MIN_CACHE_LINE_WIDTH);
  } else
#endif
  {
    if ((powerbufFree = OPENSSL_malloc(
            powerbufLen + MOD_EXP_CTIME_MIN_CACHE_LINE_WIDTH)) == NULL) {
      goto err;
    }
  }

  powerbuf = MOD_EXP_CTIME_ALIGN(powerbufFree);
  memset(powerbuf, 0, powerbufLen);

#ifdef alloca
  if (powerbufLen < 3072) {
    powerbufFree = NULL;
  }
#endif

  // Lay down tmp and am right after powers table.
  tmp.d = (BN_ULONG *)(powerbuf + sizeof(n->d[0]) * top * numPowers);
  am.d = tmp.d + top;
  tmp.top = am.top = 0;
  tmp.dmax = am.dmax = top;
  tmp.flags = am.flags = BN_FLG_STATIC_DATA;

  // Copy a^0 and a^1.
  if (!GFp_BN_copy(&tmp, one_mont) ||
      !GFp_BN_copy(&am, a_mont)) {
    goto err;
  }

#if defined(OPENSSL_BN_ASM_MONT5)
  // This optimization uses ideas from http://eprint.iacr.org/2011/239,
  // specifically optimization of cache-timing attack countermeasures
  // and pre-computation optimization.
  {
    BN_ULONG *np;

    // copy n->d[] to improve cache locality
    for (np = am.d + top, i = 0; i < top; i++) {
      np[i] = n->d[i];
    }

    GFp_bn_scatter5(tmp.d, top, powerbuf, 0);
    GFp_bn_scatter5(am.d, am.top, powerbuf, 1);
    GFp_bn_mul_mont(tmp.d, am.d, am.d, np, n0, top);
    GFp_bn_scatter5(tmp.d, top, powerbuf, 2);

    // same as above, but uses squaring for 1/2 of operations
    for (i = 4; i < 32; i *= 2) {
      GFp_bn_mul_mont(tmp.d, tmp.d, tmp.d, np, n0, top);
      GFp_bn_scatter5(tmp.d, top, powerbuf, i);
    }
    for (i = 3; i < 8; i += 2) {
      int j;
      GFp_bn_mul_mont_gather5(tmp.d, am.d, powerbuf, np, n0, top, i - 1);
      GFp_bn_scatter5(tmp.d, top, powerbuf, i);
      for (j = 2 * i; j < 32; j *= 2) {
        GFp_bn_mul_mont(tmp.d, tmp.d, tmp.d, np, n0, top);
        GFp_bn_scatter5(tmp.d, top, powerbuf, j);
      }
    }
    for (; i < 16; i += 2) {
      GFp_bn_mul_mont_gather5(tmp.d, am.d, powerbuf, np, n0, top, i - 1);
      GFp_bn_scatter5(tmp.d, top, powerbuf, i);
      GFp_bn_mul_mont(tmp.d, tmp.d, tmp.d, np, n0, top);
      GFp_bn_scatter5(tmp.d, top, powerbuf, 2 * i);
    }
    for (; i < 32; i += 2) {
      GFp_bn_mul_mont_gather5(tmp.d, am.d, powerbuf, np, n0, top, i - 1);
      GFp_bn_scatter5(tmp.d, top, powerbuf, i);
    }

    bits--;
    for (wvalue = 0, i = bits % 5; i >= 0; i--, bits--) {
      wvalue = (wvalue << 1) + GFp_BN_is_bit_set(p, bits);
    }
    GFp_bn_gather5(tmp.d, top, powerbuf, wvalue);

    // At this point |bits| is 4 mod 5 and at least -1. (|bits| is the first bit
    // that has not been read yet.)
    assert(bits >= -1 && (bits == -1 || bits % 5 == 4));

    // Scan the exponent one window at a time starting from the most
    // significant bits.
    if (top & 7) {
      while (bits >= 0) {
        for (wvalue = 0, i = 0; i < 5; i++, bits--) {
          wvalue = (wvalue << 1) + GFp_BN_is_bit_set(p, bits);
        }

        GFp_bn_mul_mont(tmp.d, tmp.d, tmp.d, np, n0, top);
        GFp_bn_mul_mont(tmp.d, tmp.d, tmp.d, np, n0, top);
        GFp_bn_mul_mont(tmp.d, tmp.d, tmp.d, np, n0, top);
        GFp_bn_mul_mont(tmp.d, tmp.d, tmp.d, np, n0, top);
        GFp_bn_mul_mont(tmp.d, tmp.d, tmp.d, np, n0, top);
        GFp_bn_mul_mont_gather5(tmp.d, tmp.d, powerbuf, np, n0, top, wvalue);
      }
    } else {
      const uint8_t *p_bytes = (const uint8_t *)p->d;
      assert(bits < max_bits);
      // |p = 0| has been handled as a special case, so |max_bits| is at least
      // one word.
      assert(max_bits >= 64);

      // If the first bit to be read lands in the last byte, unroll the first
      // iteration to avoid reading past the bounds of |p->d|. (After the first
      // iteration, we are guaranteed to be past the last byte.) Note |bits|
      // here is the top bit, inclusive.
      if (bits - 4 >= max_bits - 8) {
        // Read five bits from |bits-4| through |bits|, inclusive.
        wvalue = p_bytes[p->top * BN_BYTES - 1];
        wvalue >>= (bits - 4) & 7;
        wvalue &= 0x1f;
        bits -= 5;
        GFp_bn_power5(tmp.d, tmp.d, powerbuf, np, n0, top, wvalue);
      }
      while (bits >= 0) {
        // Read five bits from |bits-4| through |bits|, inclusive.
        int first_bit = bits - 4;
        uint16_t val;
        // Assumes little-endian.
        memcpy(&val, p_bytes + (first_bit >> 3), sizeof(val));
        val >>= first_bit & 7;
        val &= 0x1f;
        bits -= 5;
        GFp_bn_power5(tmp.d, tmp.d, powerbuf, np, n0, top, val);
      }
    }

    if (!GFp_bn_from_montgomery(tmp.d, tmp.d, NULL, np, n0, top)) {
      goto err;
    }
    tmp.top = top;
    GFp_bn_correct_top(&tmp);
    if (!GFp_BN_copy(rr, &tmp)) {
      goto err;
    }
  }
#else
  {
    copy_to_prebuf(&tmp, top, powerbuf, 0, window);
    copy_to_prebuf(&am, top, powerbuf, 1, window);

    // If the window size is greater than 1, then calculate
    // val[i=2..2^winsize-1]. Powers are computed as a*a^(i-1)
    // (even powers could instead be computed as (a^(i/2))^2
    // to use the slight performance advantage of sqr over mul).
    if (window > 1) {
      if (!GFp_BN_mod_mul_mont(&tmp, &am, &am, n, n0)) {
        goto err;
      }

      copy_to_prebuf(&tmp, top, powerbuf, 2, window);

      for (i = 3; i < numPowers; i++) {
        // Calculate a^i = a^(i-1) * a
        if (!GFp_BN_mod_mul_mont(&tmp, &am, &tmp, n, n0)) {
          goto err;
        }

        copy_to_prebuf(&tmp, top, powerbuf, i, window);
      }
    }

    bits--;
    for (wvalue = 0, i = bits % window; i >= 0; i--, bits--) {
      wvalue = (wvalue << 1) + GFp_BN_is_bit_set(p, bits);
    }
    if (!copy_from_prebuf(&tmp, top, powerbuf, wvalue, window)) {
      goto err;
    }

    // Scan the exponent one window at a time starting from the most
    // significant bits.
    while (bits >= 0) {
      wvalue = 0;  // The 'value' of the window

      // Scan the window, squaring the result as we go
      for (i = 0; i < window; i++, bits--) {
        if (!GFp_BN_mod_mul_mont(&tmp, &tmp, &tmp, n, n0)) {
          goto err;
        }
        wvalue = (wvalue << 1) + GFp_BN_is_bit_set(p, bits);
      }

      // Fetch the appropriate pre-computed value from the pre-buf */
      if (!copy_from_prebuf(&am, top, powerbuf, wvalue, window)) {
        goto err;
      }

      // Multiply the result into the intermediate result */
      if (!GFp_BN_mod_mul_mont(&tmp, &tmp, &am, n, n0)) {
        goto err;
      }
    }

    if (!GFp_BN_copy(rr, &tmp)) {
      goto err;
    }
  }
#endif

  ret = 1;

err:
  OPENSSL_free(powerbufFree);
  return (ret);
}<|MERGE_RESOLUTION|>--- conflicted
+++ resolved
@@ -250,7 +250,6 @@
 // precomputation memory layout to limit data-dependency to a minimum
 // to protect secret exponents (cf. the hyper-threading timing attacks
 // pointed out by Colin Percival,
-<<<<<<< HEAD
 // http://www.daemonology.net/hyperthreading-considered-harmful/).
 //
 // |p| must be positive. |a_mont| must in [0, m). |one_mont| must be
@@ -258,78 +257,29 @@
 //
 // Assumes 0 < a_mont < n, 0 < p, 0 < p_bits.
 int GFp_BN_mod_exp_mont_consttime(BIGNUM *rr, const BIGNUM *a_mont,
-                                  const BIGNUM *p, size_t p_bits,
-                                  const BIGNUM *one_mont, const BIGNUM *n,
+                                  const BIGNUM *p, const BIGNUM *one_mont,
+                                  const BIGNUM *n,
                                   const BN_ULONG n0[BN_MONT_CTX_N0_LIMBS]) {
-  assert(p_bits > 0);
-  assert(p_bits <= (size_t)INT_MAX);
-  int bits = (int)p_bits;
-
   int i, ret = 0, wvalue;
-=======
-// http://www.daemonology.net/hyperthreading-considered-harmful/)
-int BN_mod_exp_mont_consttime(BIGNUM *rr, const BIGNUM *a, const BIGNUM *p,
-                              const BIGNUM *m, BN_CTX *ctx,
-                              const BN_MONT_CTX *mont) {
-  int i, ret = 0, window, wvalue;
-  int top;
-  BN_MONT_CTX *new_mont = NULL;
->>>>>>> 32b59402
 
   int numPowers;
   unsigned char *powerbufFree = NULL;
   int powerbufLen = 0;
   unsigned char *powerbuf = NULL;
   BIGNUM tmp, am;
-<<<<<<< HEAD
-=======
-  BIGNUM *new_a = NULL;
-
-  if (!BN_is_odd(m)) {
-    OPENSSL_PUT_ERROR(BN, BN_R_CALLED_WITH_EVEN_MODULUS);
-    return 0;
-  }
-
-  top = m->top;
+
+  const int top = n->top;
+  // The |OPENSSL_BN_ASM_MONT5| code requires top > 1.
+  if (top <= 1) {
+    goto err;
+  }
 
   // Use all bits stored in |p|, rather than |BN_num_bits|, so we do not leak
   // whether the top bits are zero.
   int max_bits = p->top * BN_BITS2;
   int bits = max_bits;
-  if (bits == 0) {
-    // x**0 mod 1 is still zero.
-    if (BN_is_one(m)) {
-      BN_zero(rr);
-      return 1;
-    }
-    return BN_one(rr);
-  }
-
-  // Allocate a montgomery context if it was not supplied by the caller.
-  if (mont == NULL) {
-    new_mont = BN_MONT_CTX_new();
-    if (new_mont == NULL || !BN_MONT_CTX_set(new_mont, m, ctx)) {
-      goto err;
-    }
-    mont = new_mont;
-  }
-
-  if (a->neg || BN_ucmp(a, m) >= 0) {
-    new_a = BN_new();
-    if (new_a == NULL ||
-        !BN_nnmod(new_a, a, m, ctx)) {
-      goto err;
-    }
-    a = new_a;
-  }
->>>>>>> 32b59402
-
-  const int top = n->top;
-  // The |OPENSSL_BN_ASM_MONT5| code requires top > 1.
-  if (top <= 1) {
-    goto err;
-  }
-
+  assert(bits > 0);
+  assert(bits <= (size_t)INT_MAX);
 
   // Get the window size to use with size of p.
 #if defined(OPENSSL_BN_ASM_MONT5)
