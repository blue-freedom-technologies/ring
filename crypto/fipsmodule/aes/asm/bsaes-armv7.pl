#!/usr/bin/env perl

# ====================================================================
# Written by Andy Polyakov <appro@openssl.org> for the OpenSSL
# project. The module is, however, dual licensed under OpenSSL and
# CRYPTOGAMS licenses depending on where you obtain it. For further
# details see http://www.openssl.org/~appro/cryptogams/.
#
# Specific modes and adaptation for Linux kernel by Ard Biesheuvel
# <ard.biesheuvel@linaro.org>. Permission to use under GPL terms is
# granted.
# ====================================================================

# Bit-sliced AES for ARM NEON
#
# February 2012.
#
# This implementation is direct adaptation of bsaes-x86_64 module for
# ARM NEON. Except that this module is endian-neutral [in sense that
# it can be compiled for either endianness] by courtesy of vld1.8's
# neutrality. Initial version doesn't implement interface to OpenSSL,
# only low-level primitives and unsupported entry points, just enough
# to collect performance results, which for Cortex-A8 core are:
#
# encrypt	19.5 cycles per byte processed with 128-bit key
# decrypt	22.1 cycles per byte processed with 128-bit key
# key conv.	440  cycles per 128-bit key/0.18 of 8x block
#
# Snapdragon S4 encrypts byte in 17.6 cycles and decrypts in 19.7,
# which is [much] worse than anticipated (for further details see
# http://www.openssl.org/~appro/Snapdragon-S4.html).
#
# Cortex-A15 manages in 14.2/16.1 cycles [when integer-only code
# manages in 20.0 cycles].
#
# When comparing to x86_64 results keep in mind that NEON unit is
# [mostly] single-issue and thus can't [fully] benefit from
# instruction-level parallelism. And when comparing to aes-armv4
# results keep in mind key schedule conversion overhead (see
# bsaes-x86_64.pl for further details)...
#
#						<appro@openssl.org>

# April-August 2013
#
# Add CBC, CTR and XTS subroutines, adapt for kernel use.
#
#					<ard.biesheuvel@linaro.org>

$flavour = shift;
if ($flavour=~/\w[\w\-]*\.\w+$/) { $output=$flavour; undef $flavour; }
else { while (($output=shift) && ($output!~/\w[\w\-]*\.\w+$/)) {} }

if ($flavour && $flavour ne "void") {
    $0 =~ m/(.*[\/\\])[^\/\\]+$/; $dir=$1;
    ( $xlate="${dir}arm-xlate.pl" and -f $xlate ) or
    ( $xlate="${dir}../../../perlasm/arm-xlate.pl" and -f $xlate) or
    die "can't locate arm-xlate.pl";

    open STDOUT,"| \"$^X\" $xlate $flavour $output";
} else {
    open STDOUT,">$output";
}

my ($inp,$out,$len,$key)=("r0","r1","r2","r3");
my @XMM=map("q$_",(0..15));

{
my ($key,$rounds,$const)=("r4","r5","r6");

sub Dlo()   { shift=~m|q([1]?[0-9])|?"d".($1*2):"";     }
sub Dhi()   { shift=~m|q([1]?[0-9])|?"d".($1*2+1):"";   }

sub Sbox {
# input in  lsb > [b0, b1, b2, b3, b4, b5, b6, b7] < msb
# output in lsb > [b0, b1, b4, b6, b3, b7, b2, b5] < msb
my @b=@_[0..7];
my @t=@_[8..11];
my @s=@_[12..15];
	&InBasisChange	(@b);
	&Inv_GF256	(@b[6,5,0,3,7,1,4,2],@t,@s);
	&OutBasisChange	(@b[7,1,4,2,6,5,0,3]);
}

sub InBasisChange {
# input in  lsb > [b0, b1, b2, b3, b4, b5, b6, b7] < msb
# output in lsb > [b6, b5, b0, b3, b7, b1, b4, b2] < msb
my @b=@_[0..7];
$code.=<<___;
	veor	@b[2], @b[2], @b[1]
	veor	@b[5], @b[5], @b[6]
	veor	@b[3], @b[3], @b[0]
	veor	@b[6], @b[6], @b[2]
	veor	@b[5], @b[5], @b[0]

	veor	@b[6], @b[6], @b[3]
	veor	@b[3], @b[3], @b[7]
	veor	@b[7], @b[7], @b[5]
	veor	@b[3], @b[3], @b[4]
	veor	@b[4], @b[4], @b[5]

	veor	@b[2], @b[2], @b[7]
	veor	@b[3], @b[3], @b[1]
	veor	@b[1], @b[1], @b[5]
___
}

sub OutBasisChange {
# input in  lsb > [b0, b1, b2, b3, b4, b5, b6, b7] < msb
# output in lsb > [b6, b1, b2, b4, b7, b0, b3, b5] < msb
my @b=@_[0..7];
$code.=<<___;
	veor	@b[0], @b[0], @b[6]
	veor	@b[1], @b[1], @b[4]
	veor	@b[4], @b[4], @b[6]
	veor	@b[2], @b[2], @b[0]
	veor	@b[6], @b[6], @b[1]

	veor	@b[1], @b[1], @b[5]
	veor	@b[5], @b[5], @b[3]
	veor	@b[3], @b[3], @b[7]
	veor	@b[7], @b[7], @b[5]
	veor	@b[2], @b[2], @b[5]

	veor	@b[4], @b[4], @b[7]
___
}

sub InvSbox {
# input in lsb 	> [b0, b1, b2, b3, b4, b5, b6, b7] < msb
# output in lsb	> [b0, b1, b6, b4, b2, b7, b3, b5] < msb
my @b=@_[0..7];
my @t=@_[8..11];
my @s=@_[12..15];
	&InvInBasisChange	(@b);
	&Inv_GF256		(@b[5,1,2,6,3,7,0,4],@t,@s);
	&InvOutBasisChange	(@b[3,7,0,4,5,1,2,6]);
}

sub InvInBasisChange {		# OutBasisChange in reverse (with twist)
my @b=@_[5,1,2,6,3,7,0,4];
$code.=<<___
	 veor	@b[1], @b[1], @b[7]
	veor	@b[4], @b[4], @b[7]

	veor	@b[7], @b[7], @b[5]
	 veor	@b[1], @b[1], @b[3]
	veor	@b[2], @b[2], @b[5]
	veor	@b[3], @b[3], @b[7]

	veor	@b[6], @b[6], @b[1]
	veor	@b[2], @b[2], @b[0]
	 veor	@b[5], @b[5], @b[3]
	veor	@b[4], @b[4], @b[6]
	veor	@b[0], @b[0], @b[6]
	veor	@b[1], @b[1], @b[4]
___
}

sub InvOutBasisChange {		# InBasisChange in reverse
my @b=@_[2,5,7,3,6,1,0,4];
$code.=<<___;
	veor	@b[1], @b[1], @b[5]
	veor	@b[2], @b[2], @b[7]

	veor	@b[3], @b[3], @b[1]
	veor	@b[4], @b[4], @b[5]
	veor	@b[7], @b[7], @b[5]
	veor	@b[3], @b[3], @b[4]
	 veor 	@b[5], @b[5], @b[0]
	veor	@b[3], @b[3], @b[7]
	 veor	@b[6], @b[6], @b[2]
	 veor	@b[2], @b[2], @b[1]
	veor	@b[6], @b[6], @b[3]

	veor	@b[3], @b[3], @b[0]
	veor	@b[5], @b[5], @b[6]
___
}

sub Mul_GF4 {
#;*************************************************************
#;* Mul_GF4: Input x0-x1,y0-y1 Output x0-x1 Temp t0 (8) *
#;*************************************************************
my ($x0,$x1,$y0,$y1,$t0,$t1)=@_;
$code.=<<___;
	veor 	$t0, $y0, $y1
	vand	$t0, $t0, $x0
	veor	$x0, $x0, $x1
	vand	$t1, $x1, $y0
	vand	$x0, $x0, $y1
	veor	$x1, $t1, $t0
	veor	$x0, $x0, $t1
___
}

sub Mul_GF4_N {				# not used, see next subroutine
# multiply and scale by N
my ($x0,$x1,$y0,$y1,$t0)=@_;
$code.=<<___;
	veor	$t0, $y0, $y1
	vand	$t0, $t0, $x0
	veor	$x0, $x0, $x1
	vand	$x1, $x1, $y0
	vand	$x0, $x0, $y1
	veor	$x1, $x1, $x0
	veor	$x0, $x0, $t0
___
}

sub Mul_GF4_N_GF4 {
# interleaved Mul_GF4_N and Mul_GF4
my ($x0,$x1,$y0,$y1,$t0,
    $x2,$x3,$y2,$y3,$t1)=@_;
$code.=<<___;
	veor	$t0, $y0, $y1
	 veor 	$t1, $y2, $y3
	vand	$t0, $t0, $x0
	 vand	$t1, $t1, $x2
	veor	$x0, $x0, $x1
	 veor	$x2, $x2, $x3
	vand	$x1, $x1, $y0
	 vand	$x3, $x3, $y2
	vand	$x0, $x0, $y1
	 vand	$x2, $x2, $y3
	veor	$x1, $x1, $x0
	 veor	$x2, $x2, $x3
	veor	$x0, $x0, $t0
	 veor	$x3, $x3, $t1
___
}
sub Mul_GF16_2 {
my @x=@_[0..7];
my @y=@_[8..11];
my @t=@_[12..15];
$code.=<<___;
	veor	@t[0], @x[0], @x[2]
	veor	@t[1], @x[1], @x[3]
___
	&Mul_GF4  	(@x[0], @x[1], @y[0], @y[1], @t[2..3]);
$code.=<<___;
	veor	@y[0], @y[0], @y[2]
	veor	@y[1], @y[1], @y[3]
___
	Mul_GF4_N_GF4	(@t[0], @t[1], @y[0], @y[1], @t[3],
			 @x[2], @x[3], @y[2], @y[3], @t[2]);
$code.=<<___;
	veor	@x[0], @x[0], @t[0]
	veor	@x[2], @x[2], @t[0]
	veor	@x[1], @x[1], @t[1]
	veor	@x[3], @x[3], @t[1]

	veor	@t[0], @x[4], @x[6]
	veor	@t[1], @x[5], @x[7]
___
	&Mul_GF4_N_GF4	(@t[0], @t[1], @y[0], @y[1], @t[3],
			 @x[6], @x[7], @y[2], @y[3], @t[2]);
$code.=<<___;
	veor	@y[0], @y[0], @y[2]
	veor	@y[1], @y[1], @y[3]
___
	&Mul_GF4  	(@x[4], @x[5], @y[0], @y[1], @t[2..3]);
$code.=<<___;
	veor	@x[4], @x[4], @t[0]
	veor	@x[6], @x[6], @t[0]
	veor	@x[5], @x[5], @t[1]
	veor	@x[7], @x[7], @t[1]
___
}
sub Inv_GF256 {
#;********************************************************************
#;* Inv_GF256: Input x0-x7 Output x0-x7 Temp t0-t3,s0-s3 (144)       *
#;********************************************************************
my @x=@_[0..7];
my @t=@_[8..11];
my @s=@_[12..15];
# direct optimizations from hardware
$code.=<<___;
	veor	@t[3], @x[4], @x[6]
	veor	@t[2], @x[5], @x[7]
	veor	@t[1], @x[1], @x[3]
	veor	@s[1], @x[7], @x[6]
	 vmov	@t[0], @t[2]
	veor	@s[0], @x[0], @x[2]

	vorr	@t[2], @t[2], @t[1]
	veor	@s[3], @t[3], @t[0]
	vand	@s[2], @t[3], @s[0]
	vorr	@t[3], @t[3], @s[0]
	veor	@s[0], @s[0], @t[1]
	vand	@t[0], @t[0], @t[1]
	veor	@t[1], @x[3], @x[2]
	vand	@s[3], @s[3], @s[0]
	vand	@s[1], @s[1], @t[1]
	veor	@t[1], @x[4], @x[5]
	veor	@s[0], @x[1], @x[0]
	veor	@t[3], @t[3], @s[1]
	veor	@t[2], @t[2], @s[1]
	vand	@s[1], @t[1], @s[0]
	vorr	@t[1], @t[1], @s[0]
	veor	@t[3], @t[3], @s[3]
	veor	@t[0], @t[0], @s[1]
	veor	@t[2], @t[2], @s[2]
	veor	@t[1], @t[1], @s[3]
	veor	@t[0], @t[0], @s[2]
	vand	@s[0], @x[7], @x[3]
	veor	@t[1], @t[1], @s[2]
	vand	@s[1], @x[6], @x[2]
	vand	@s[2], @x[5], @x[1]
	vorr	@s[3], @x[4], @x[0]
	veor	@t[3], @t[3], @s[0]
	veor	@t[1], @t[1], @s[2]
	veor	@t[0], @t[0], @s[3]
	veor	@t[2], @t[2], @s[1]

	@ Inv_GF16 \t0, \t1, \t2, \t3, \s0, \s1, \s2, \s3

	@ new smaller inversion

	vand	@s[2], @t[3], @t[1]
	vmov	@s[0], @t[0]

	veor	@s[1], @t[2], @s[2]
	veor	@s[3], @t[0], @s[2]
	veor	@s[2], @t[0], @s[2]	@ @s[2]=@s[3]

	vbsl	@s[1], @t[1], @t[0]
	vbsl	@s[3], @t[3], @t[2]
	veor	@t[3], @t[3], @t[2]

	vbsl	@s[0], @s[1], @s[2]
	vbsl	@t[0], @s[2], @s[1]

	vand	@s[2], @s[0], @s[3]
	veor	@t[1], @t[1], @t[0]

	veor	@s[2], @s[2], @t[3]
___
# output in s3, s2, s1, t1

# Mul_GF16_2 \x0, \x1, \x2, \x3, \x4, \x5, \x6, \x7, \t2, \t3, \t0, \t1, \s0, \s1, \s2, \s3

# Mul_GF16_2 \x0, \x1, \x2, \x3, \x4, \x5, \x6, \x7, \s3, \s2, \s1, \t1, \s0, \t0, \t2, \t3
	&Mul_GF16_2(@x,@s[3,2,1],@t[1],@s[0],@t[0,2,3]);

### output msb > [x3,x2,x1,x0,x7,x6,x5,x4] < lsb
}

# AES linear components

sub ShiftRows {
my @x=@_[0..7];
my @t=@_[8..11];
my $mask=pop;
$code.=<<___;
	vldmia	$key!, {@t[0]-@t[3]}
	veor	@t[0], @t[0], @x[0]
	veor	@t[1], @t[1], @x[1]
	vtbl.8	`&Dlo(@x[0])`, {@t[0]}, `&Dlo($mask)`
	vtbl.8	`&Dhi(@x[0])`, {@t[0]}, `&Dhi($mask)`
	vldmia	$key!, {@t[0]}
	veor	@t[2], @t[2], @x[2]
	vtbl.8	`&Dlo(@x[1])`, {@t[1]}, `&Dlo($mask)`
	vtbl.8	`&Dhi(@x[1])`, {@t[1]}, `&Dhi($mask)`
	vldmia	$key!, {@t[1]}
	veor	@t[3], @t[3], @x[3]
	vtbl.8	`&Dlo(@x[2])`, {@t[2]}, `&Dlo($mask)`
	vtbl.8	`&Dhi(@x[2])`, {@t[2]}, `&Dhi($mask)`
	vldmia	$key!, {@t[2]}
	vtbl.8	`&Dlo(@x[3])`, {@t[3]}, `&Dlo($mask)`
	vtbl.8	`&Dhi(@x[3])`, {@t[3]}, `&Dhi($mask)`
	vldmia	$key!, {@t[3]}
	veor	@t[0], @t[0], @x[4]
	veor	@t[1], @t[1], @x[5]
	vtbl.8	`&Dlo(@x[4])`, {@t[0]}, `&Dlo($mask)`
	vtbl.8	`&Dhi(@x[4])`, {@t[0]}, `&Dhi($mask)`
	veor	@t[2], @t[2], @x[6]
	vtbl.8	`&Dlo(@x[5])`, {@t[1]}, `&Dlo($mask)`
	vtbl.8	`&Dhi(@x[5])`, {@t[1]}, `&Dhi($mask)`
	veor	@t[3], @t[3], @x[7]
	vtbl.8	`&Dlo(@x[6])`, {@t[2]}, `&Dlo($mask)`
	vtbl.8	`&Dhi(@x[6])`, {@t[2]}, `&Dhi($mask)`
	vtbl.8	`&Dlo(@x[7])`, {@t[3]}, `&Dlo($mask)`
	vtbl.8	`&Dhi(@x[7])`, {@t[3]}, `&Dhi($mask)`
___
}

sub MixColumns {
# modified to emit output in order suitable for feeding back to aesenc[last]
my @x=@_[0..7];
my @t=@_[8..15];
my $inv=@_[16];	# optional
$code.=<<___;
	vext.8	@t[0], @x[0], @x[0], #12	@ x0 <<< 32
	vext.8	@t[1], @x[1], @x[1], #12
	 veor	@x[0], @x[0], @t[0]		@ x0 ^ (x0 <<< 32)
	vext.8	@t[2], @x[2], @x[2], #12
	 veor	@x[1], @x[1], @t[1]
	vext.8	@t[3], @x[3], @x[3], #12
	 veor	@x[2], @x[2], @t[2]
	vext.8	@t[4], @x[4], @x[4], #12
	 veor	@x[3], @x[3], @t[3]
	vext.8	@t[5], @x[5], @x[5], #12
	 veor	@x[4], @x[4], @t[4]
	vext.8	@t[6], @x[6], @x[6], #12
	 veor	@x[5], @x[5], @t[5]
	vext.8	@t[7], @x[7], @x[7], #12
	 veor	@x[6], @x[6], @t[6]

	veor	@t[1], @t[1], @x[0]
	 veor	@x[7], @x[7], @t[7]
	 vext.8	@x[0], @x[0], @x[0], #8		@ (x0 ^ (x0 <<< 32)) <<< 64)
	veor	@t[2], @t[2], @x[1]
	veor	@t[0], @t[0], @x[7]
	veor	@t[1], @t[1], @x[7]
	 vext.8	@x[1], @x[1], @x[1], #8
	veor	@t[5], @t[5], @x[4]
	 veor	@x[0], @x[0], @t[0]
	veor	@t[6], @t[6], @x[5]
	 veor	@x[1], @x[1], @t[1]
	 vext.8	@t[0], @x[4], @x[4], #8
	veor	@t[4], @t[4], @x[3]
	 vext.8	@t[1], @x[5], @x[5], #8
	veor	@t[7], @t[7], @x[6]
	 vext.8	@x[4], @x[3], @x[3], #8
	veor	@t[3], @t[3], @x[2]
	 vext.8	@x[5], @x[7], @x[7], #8
	veor	@t[4], @t[4], @x[7]
	 vext.8	@x[3], @x[6], @x[6], #8
	veor	@t[3], @t[3], @x[7]
	 vext.8	@x[6], @x[2], @x[2], #8
	veor	@x[7], @t[1], @t[5]
___
$code.=<<___ if (!$inv);
	veor	@x[2], @t[0], @t[4]
	veor	@x[4], @x[4], @t[3]
	veor	@x[5], @x[5], @t[7]
	veor	@x[3], @x[3], @t[6]
	 @ vmov	@x[2], @t[0]
	veor	@x[6], @x[6], @t[2]
	 @ vmov	@x[7], @t[1]
___
$code.=<<___ if ($inv);
	veor	@t[3], @t[3], @x[4]
	veor	@x[5], @x[5], @t[7]
	veor	@x[2], @x[3], @t[6]
	veor	@x[3], @t[0], @t[4]
	veor	@x[4], @x[6], @t[2]
	vmov	@x[6], @t[3]
	 @ vmov	@x[7], @t[1]
___
}

sub InvMixColumns_orig {
my @x=@_[0..7];
my @t=@_[8..15];

$code.=<<___;
	@ multiplication by 0x0e
	vext.8	@t[7], @x[7], @x[7], #12
	vmov	@t[2], @x[2]
	veor	@x[2], @x[2], @x[5]		@ 2 5
	veor	@x[7], @x[7], @x[5]		@ 7 5
	vext.8	@t[0], @x[0], @x[0], #12
	vmov	@t[5], @x[5]
	veor	@x[5], @x[5], @x[0]		@ 5 0		[1]
	veor	@x[0], @x[0], @x[1]		@ 0 1
	vext.8	@t[1], @x[1], @x[1], #12
	veor	@x[1], @x[1], @x[2]		@ 1 25
	veor	@x[0], @x[0], @x[6]		@ 01 6		[2]
	vext.8	@t[3], @x[3], @x[3], #12
	veor	@x[1], @x[1], @x[3]		@ 125 3		[4]
	veor	@x[2], @x[2], @x[0]		@ 25 016	[3]
	veor	@x[3], @x[3], @x[7]		@ 3 75
	veor	@x[7], @x[7], @x[6]		@ 75 6		[0]
	vext.8	@t[6], @x[6], @x[6], #12
	vmov	@t[4], @x[4]
	veor	@x[6], @x[6], @x[4]		@ 6 4
	veor	@x[4], @x[4], @x[3]		@ 4 375		[6]
	veor	@x[3], @x[3], @x[7]		@ 375 756=36
	veor	@x[6], @x[6], @t[5]		@ 64 5		[7]
	veor	@x[3], @x[3], @t[2]		@ 36 2
	vext.8	@t[5], @t[5], @t[5], #12
	veor	@x[3], @x[3], @t[4]		@ 362 4		[5]
___
					my @y = @x[7,5,0,2,1,3,4,6];
$code.=<<___;
	@ multiplication by 0x0b
	veor	@y[1], @y[1], @y[0]
	veor	@y[0], @y[0], @t[0]
	vext.8	@t[2], @t[2], @t[2], #12
	veor	@y[1], @y[1], @t[1]
	veor	@y[0], @y[0], @t[5]
	vext.8	@t[4], @t[4], @t[4], #12
	veor	@y[1], @y[1], @t[6]
	veor	@y[0], @y[0], @t[7]
	veor	@t[7], @t[7], @t[6]		@ clobber t[7]

	veor	@y[3], @y[3], @t[0]
	 veor	@y[1], @y[1], @y[0]
	vext.8	@t[0], @t[0], @t[0], #12
	veor	@y[2], @y[2], @t[1]
	veor	@y[4], @y[4], @t[1]
	vext.8	@t[1], @t[1], @t[1], #12
	veor	@y[2], @y[2], @t[2]
	veor	@y[3], @y[3], @t[2]
	veor	@y[5], @y[5], @t[2]
	veor	@y[2], @y[2], @t[7]
	vext.8	@t[2], @t[2], @t[2], #12
	veor	@y[3], @y[3], @t[3]
	veor	@y[6], @y[6], @t[3]
	veor	@y[4], @y[4], @t[3]
	veor	@y[7], @y[7], @t[4]
	vext.8	@t[3], @t[3], @t[3], #12
	veor	@y[5], @y[5], @t[4]
	veor	@y[7], @y[7], @t[7]
	veor	@t[7], @t[7], @t[5]		@ clobber t[7] even more
	veor	@y[3], @y[3], @t[5]
	veor	@y[4], @y[4], @t[4]

	veor	@y[5], @y[5], @t[7]
	vext.8	@t[4], @t[4], @t[4], #12
	veor	@y[6], @y[6], @t[7]
	veor	@y[4], @y[4], @t[7]

	veor	@t[7], @t[7], @t[5]
	vext.8	@t[5], @t[5], @t[5], #12

	@ multiplication by 0x0d
	veor	@y[4], @y[4], @y[7]
	 veor	@t[7], @t[7], @t[6]		@ restore t[7]
	veor	@y[7], @y[7], @t[4]
	vext.8	@t[6], @t[6], @t[6], #12
	veor	@y[2], @y[2], @t[0]
	veor	@y[7], @y[7], @t[5]
	vext.8	@t[7], @t[7], @t[7], #12
	veor	@y[2], @y[2], @t[2]

	veor	@y[3], @y[3], @y[1]
	veor	@y[1], @y[1], @t[1]
	veor	@y[0], @y[0], @t[0]
	veor	@y[3], @y[3], @t[0]
	veor	@y[1], @y[1], @t[5]
	veor	@y[0], @y[0], @t[5]
	vext.8	@t[0], @t[0], @t[0], #12
	veor	@y[1], @y[1], @t[7]
	veor	@y[0], @y[0], @t[6]
	veor	@y[3], @y[3], @y[1]
	veor	@y[4], @y[4], @t[1]
	vext.8	@t[1], @t[1], @t[1], #12

	veor	@y[7], @y[7], @t[7]
	veor	@y[4], @y[4], @t[2]
	veor	@y[5], @y[5], @t[2]
	veor	@y[2], @y[2], @t[6]
	veor	@t[6], @t[6], @t[3]		@ clobber t[6]
	vext.8	@t[2], @t[2], @t[2], #12
	veor	@y[4], @y[4], @y[7]
	veor	@y[3], @y[3], @t[6]

	veor	@y[6], @y[6], @t[6]
	veor	@y[5], @y[5], @t[5]
	vext.8	@t[5], @t[5], @t[5], #12
	veor	@y[6], @y[6], @t[4]
	vext.8	@t[4], @t[4], @t[4], #12
	veor	@y[5], @y[5], @t[6]
	veor	@y[6], @y[6], @t[7]
	vext.8	@t[7], @t[7], @t[7], #12
	veor	@t[6], @t[6], @t[3]		@ restore t[6]
	vext.8	@t[3], @t[3], @t[3], #12

	@ multiplication by 0x09
	veor	@y[4], @y[4], @y[1]
	veor	@t[1], @t[1], @y[1]		@ t[1]=y[1]
	veor	@t[0], @t[0], @t[5]		@ clobber t[0]
	vext.8	@t[6], @t[6], @t[6], #12
	veor	@t[1], @t[1], @t[5]
	veor	@y[3], @y[3], @t[0]
	veor	@t[0], @t[0], @y[0]		@ t[0]=y[0]
	veor	@t[1], @t[1], @t[6]
	veor	@t[6], @t[6], @t[7]		@ clobber t[6]
	veor	@y[4], @y[4], @t[1]
	veor	@y[7], @y[7], @t[4]
	veor	@y[6], @y[6], @t[3]
	veor	@y[5], @y[5], @t[2]
	veor	@t[4], @t[4], @y[4]		@ t[4]=y[4]
	veor	@t[3], @t[3], @y[3]		@ t[3]=y[3]
	veor	@t[5], @t[5], @y[5]		@ t[5]=y[5]
	veor	@t[2], @t[2], @y[2]		@ t[2]=y[2]
	veor	@t[3], @t[3], @t[7]
	veor	@XMM[5], @t[5], @t[6]
	veor	@XMM[6], @t[6], @y[6]		@ t[6]=y[6]
	veor	@XMM[2], @t[2], @t[6]
	veor	@XMM[7], @t[7], @y[7]		@ t[7]=y[7]

	vmov	@XMM[0], @t[0]
	vmov	@XMM[1], @t[1]
	@ vmov	@XMM[2], @t[2]
	vmov	@XMM[3], @t[3]
	vmov	@XMM[4], @t[4]
	@ vmov	@XMM[5], @t[5]
	@ vmov	@XMM[6], @t[6]
	@ vmov	@XMM[7], @t[7]
___
}

sub InvMixColumns {
my @x=@_[0..7];
my @t=@_[8..15];

# Thanks to Jussi Kivilinna for providing pointer to
#
# | 0e 0b 0d 09 |   | 02 03 01 01 |   | 05 00 04 00 |
# | 09 0e 0b 0d | = | 01 02 03 01 | x | 00 05 00 04 |
# | 0d 09 0e 0b |   | 01 01 02 03 |   | 04 00 05 00 |
# | 0b 0d 09 0e |   | 03 01 01 02 |   | 00 04 00 05 |

$code.=<<___;
	@ multiplication by 0x05-0x00-0x04-0x00
	vext.8	@t[0], @x[0], @x[0], #8
	vext.8	@t[6], @x[6], @x[6], #8
	vext.8	@t[7], @x[7], @x[7], #8
	veor	@t[0], @t[0], @x[0]
	vext.8	@t[1], @x[1], @x[1], #8
	veor	@t[6], @t[6], @x[6]
	vext.8	@t[2], @x[2], @x[2], #8
	veor	@t[7], @t[7], @x[7]
	vext.8	@t[3], @x[3], @x[3], #8
	veor	@t[1], @t[1], @x[1]
	vext.8	@t[4], @x[4], @x[4], #8
	veor	@t[2], @t[2], @x[2]
	vext.8	@t[5], @x[5], @x[5], #8
	veor	@t[3], @t[3], @x[3]
	veor	@t[4], @t[4], @x[4]
	veor	@t[5], @t[5], @x[5]

	 veor	@x[0], @x[0], @t[6]
	 veor	@x[1], @x[1], @t[6]
	 veor	@x[2], @x[2], @t[0]
	 veor	@x[4], @x[4], @t[2]
	 veor	@x[3], @x[3], @t[1]
	 veor	@x[1], @x[1], @t[7]
	 veor	@x[2], @x[2], @t[7]
	 veor	@x[4], @x[4], @t[6]
	 veor	@x[5], @x[5], @t[3]
	 veor	@x[3], @x[3], @t[6]
	 veor	@x[6], @x[6], @t[4]
	 veor	@x[4], @x[4], @t[7]
	 veor	@x[5], @x[5], @t[7]
	 veor	@x[7], @x[7], @t[5]
___
	&MixColumns	(@x,@t,1);	# flipped 2<->3 and 4<->6
}

sub swapmove {
my ($a,$b,$n,$mask,$t)=@_;
$code.=<<___;
	vshr.u64	$t, $b, #$n
	veor		$t, $t, $a
	vand		$t, $t, $mask
	veor		$a, $a, $t
	vshl.u64	$t, $t, #$n
	veor		$b, $b, $t
___
}
sub swapmove2x {
my ($a0,$b0,$a1,$b1,$n,$mask,$t0,$t1)=@_;
$code.=<<___;
	vshr.u64	$t0, $b0, #$n
	 vshr.u64	$t1, $b1, #$n
	veor		$t0, $t0, $a0
	 veor		$t1, $t1, $a1
	vand		$t0, $t0, $mask
	 vand		$t1, $t1, $mask
	veor		$a0, $a0, $t0
	vshl.u64	$t0, $t0, #$n
	 veor		$a1, $a1, $t1
	 vshl.u64	$t1, $t1, #$n
	veor		$b0, $b0, $t0
	 veor		$b1, $b1, $t1
___
}

sub bitslice {
my @x=reverse(@_[0..7]);
my ($t0,$t1,$t2,$t3)=@_[8..11];
$code.=<<___;
	vmov.i8	$t0,#0x55			@ compose .LBS0
	vmov.i8	$t1,#0x33			@ compose .LBS1
___
	&swapmove2x(@x[0,1,2,3],1,$t0,$t2,$t3);
	&swapmove2x(@x[4,5,6,7],1,$t0,$t2,$t3);
$code.=<<___;
	vmov.i8	$t0,#0x0f			@ compose .LBS2
___
	&swapmove2x(@x[0,2,1,3],2,$t1,$t2,$t3);
	&swapmove2x(@x[4,6,5,7],2,$t1,$t2,$t3);

	&swapmove2x(@x[0,4,1,5],4,$t0,$t2,$t3);
	&swapmove2x(@x[2,6,3,7],4,$t0,$t2,$t3);
}

$code.=<<___;
#ifndef __KERNEL__
# include <GFp/arm_arch.h>

# define VFP_ABI_PUSH	vstmdb	sp!,{d8-d15}
# define VFP_ABI_POP	vldmia	sp!,{d8-d15}
# define VFP_ABI_FRAME	0x40
#else
# define VFP_ABI_PUSH
# define VFP_ABI_POP
# define VFP_ABI_FRAME	0
# define BSAES_ASM_EXTENDED_KEY
# define __ARM_ARCH__ __LINUX_ARM_ARCH__
# define __ARM_MAX_ARCH__ 7
#endif

#ifdef __thumb__
# define adrl adr
#endif

#if __ARM_MAX_ARCH__>=7
.arch	armv7-a
.fpu	neon

.text
.syntax	unified 	@ ARMv7-capable assembler is expected to handle this
#if defined(__thumb2__) && !defined(__APPLE__)
.thumb
#else
.code   32
# undef __thumb2__
#endif

<<<<<<< HEAD
=======
.type	_bsaes_decrypt8,%function
.align	4
_bsaes_decrypt8:
	adr	$const,.
	vldmia	$key!, {@XMM[9]}		@ round 0 key
#ifdef	__APPLE__
	adr	$const,.LM0ISR
#else
	add	$const,$const,#.LM0ISR-_bsaes_decrypt8
#endif

	vldmia	$const!, {@XMM[8]}		@ .LM0ISR
	veor	@XMM[10], @XMM[0], @XMM[9]	@ xor with round0 key
	veor	@XMM[11], @XMM[1], @XMM[9]
	 vtbl.8	`&Dlo(@XMM[0])`, {@XMM[10]}, `&Dlo(@XMM[8])`
	 vtbl.8	`&Dhi(@XMM[0])`, {@XMM[10]}, `&Dhi(@XMM[8])`
	veor	@XMM[12], @XMM[2], @XMM[9]
	 vtbl.8	`&Dlo(@XMM[1])`, {@XMM[11]}, `&Dlo(@XMM[8])`
	 vtbl.8	`&Dhi(@XMM[1])`, {@XMM[11]}, `&Dhi(@XMM[8])`
	veor	@XMM[13], @XMM[3], @XMM[9]
	 vtbl.8	`&Dlo(@XMM[2])`, {@XMM[12]}, `&Dlo(@XMM[8])`
	 vtbl.8	`&Dhi(@XMM[2])`, {@XMM[12]}, `&Dhi(@XMM[8])`
	veor	@XMM[14], @XMM[4], @XMM[9]
	 vtbl.8	`&Dlo(@XMM[3])`, {@XMM[13]}, `&Dlo(@XMM[8])`
	 vtbl.8	`&Dhi(@XMM[3])`, {@XMM[13]}, `&Dhi(@XMM[8])`
	veor	@XMM[15], @XMM[5], @XMM[9]
	 vtbl.8	`&Dlo(@XMM[4])`, {@XMM[14]}, `&Dlo(@XMM[8])`
	 vtbl.8	`&Dhi(@XMM[4])`, {@XMM[14]}, `&Dhi(@XMM[8])`
	veor	@XMM[10], @XMM[6], @XMM[9]
	 vtbl.8	`&Dlo(@XMM[5])`, {@XMM[15]}, `&Dlo(@XMM[8])`
	 vtbl.8	`&Dhi(@XMM[5])`, {@XMM[15]}, `&Dhi(@XMM[8])`
	veor	@XMM[11], @XMM[7], @XMM[9]
	 vtbl.8	`&Dlo(@XMM[6])`, {@XMM[10]}, `&Dlo(@XMM[8])`
	 vtbl.8	`&Dhi(@XMM[6])`, {@XMM[10]}, `&Dhi(@XMM[8])`
	 vtbl.8	`&Dlo(@XMM[7])`, {@XMM[11]}, `&Dlo(@XMM[8])`
	 vtbl.8	`&Dhi(@XMM[7])`, {@XMM[11]}, `&Dhi(@XMM[8])`
___
	&bitslice	(@XMM[0..7, 8..11]);
$code.=<<___;
	sub	$rounds,$rounds,#1
	b	.Ldec_sbox
.align	4
.Ldec_loop:
___
	&ShiftRows	(@XMM[0..7, 8..12]);
$code.=".Ldec_sbox:\n";
	&InvSbox	(@XMM[0..7, 8..15]);
$code.=<<___;
	subs	$rounds,$rounds,#1
	bcc	.Ldec_done
___
	&InvMixColumns	(@XMM[0,1,6,4,2,7,3,5, 8..15]);
$code.=<<___;
	vldmia	$const, {@XMM[12]}		@ .LISR
	ite	eq				@ Thumb2 thing, sanity check in ARM
	addeq	$const,$const,#0x10
	bne	.Ldec_loop
	vldmia	$const, {@XMM[12]}		@ .LISRM0
	b	.Ldec_loop
.align	4
.Ldec_done:
___
	&bitslice	(@XMM[0,1,6,4,2,7,3,5, 8..11]);
$code.=<<___;
	vldmia	$key, {@XMM[8]}			@ last round key
	veor	@XMM[6], @XMM[6], @XMM[8]
	veor	@XMM[4], @XMM[4], @XMM[8]
	veor	@XMM[2], @XMM[2], @XMM[8]
	veor	@XMM[7], @XMM[7], @XMM[8]
	veor	@XMM[3], @XMM[3], @XMM[8]
	veor	@XMM[5], @XMM[5], @XMM[8]
	veor	@XMM[0], @XMM[0], @XMM[8]
	veor	@XMM[1], @XMM[1], @XMM[8]
	bx	lr
.size	_bsaes_decrypt8,.-_bsaes_decrypt8

>>>>>>> b8e2d632
.type	_bsaes_const,%object
.align	6
_bsaes_const:
.LM0ISR:	@ InvShiftRows constants
	.quad	0x0a0e0206070b0f03, 0x0004080c0d010509
.LISR:
	.quad	0x0504070602010003, 0x0f0e0d0c080b0a09
.LISRM0:
	.quad	0x01040b0e0205080f, 0x0306090c00070a0d
.LM0SR:		@ ShiftRows constants
	.quad	0x0a0e02060f03070b, 0x0004080c05090d01
.LSR:
	.quad	0x0504070600030201, 0x0f0e0d0c0a09080b
.LSRM0:
	.quad	0x0304090e00050a0f, 0x01060b0c0207080d
.LM0:
	.quad	0x02060a0e03070b0f, 0x0004080c0105090d
.LREVM0SR:
	.quad	0x090d01050c000408, 0x03070b0f060a0e02
.asciz	"Bit-sliced AES for NEON, CRYPTOGAMS by <appro\@openssl.org>"
.align	6
.size	_bsaes_const,.-_bsaes_const

.type	_bsaes_encrypt8,%function
.align	4
_bsaes_encrypt8:
	adr	$const,.
	vldmia	$key!, {@XMM[9]}		@ round 0 key
#ifdef	__APPLE__
	adr	$const,.LM0SR
#else
	sub	$const,$const,#_bsaes_encrypt8-.LM0SR
#endif

	vldmia	$const!, {@XMM[8]}		@ .LM0SR
_bsaes_encrypt8_alt:
	veor	@XMM[10], @XMM[0], @XMM[9]	@ xor with round0 key
	veor	@XMM[11], @XMM[1], @XMM[9]
	 vtbl.8	`&Dlo(@XMM[0])`, {@XMM[10]}, `&Dlo(@XMM[8])`
	 vtbl.8	`&Dhi(@XMM[0])`, {@XMM[10]}, `&Dhi(@XMM[8])`
	veor	@XMM[12], @XMM[2], @XMM[9]
	 vtbl.8	`&Dlo(@XMM[1])`, {@XMM[11]}, `&Dlo(@XMM[8])`
	 vtbl.8	`&Dhi(@XMM[1])`, {@XMM[11]}, `&Dhi(@XMM[8])`
	veor	@XMM[13], @XMM[3], @XMM[9]
	 vtbl.8	`&Dlo(@XMM[2])`, {@XMM[12]}, `&Dlo(@XMM[8])`
	 vtbl.8	`&Dhi(@XMM[2])`, {@XMM[12]}, `&Dhi(@XMM[8])`
	veor	@XMM[14], @XMM[4], @XMM[9]
	 vtbl.8	`&Dlo(@XMM[3])`, {@XMM[13]}, `&Dlo(@XMM[8])`
	 vtbl.8	`&Dhi(@XMM[3])`, {@XMM[13]}, `&Dhi(@XMM[8])`
	veor	@XMM[15], @XMM[5], @XMM[9]
	 vtbl.8	`&Dlo(@XMM[4])`, {@XMM[14]}, `&Dlo(@XMM[8])`
	 vtbl.8	`&Dhi(@XMM[4])`, {@XMM[14]}, `&Dhi(@XMM[8])`
	veor	@XMM[10], @XMM[6], @XMM[9]
	 vtbl.8	`&Dlo(@XMM[5])`, {@XMM[15]}, `&Dlo(@XMM[8])`
	 vtbl.8	`&Dhi(@XMM[5])`, {@XMM[15]}, `&Dhi(@XMM[8])`
	veor	@XMM[11], @XMM[7], @XMM[9]
	 vtbl.8	`&Dlo(@XMM[6])`, {@XMM[10]}, `&Dlo(@XMM[8])`
	 vtbl.8	`&Dhi(@XMM[6])`, {@XMM[10]}, `&Dhi(@XMM[8])`
	 vtbl.8	`&Dlo(@XMM[7])`, {@XMM[11]}, `&Dlo(@XMM[8])`
	 vtbl.8	`&Dhi(@XMM[7])`, {@XMM[11]}, `&Dhi(@XMM[8])`
_bsaes_encrypt8_bitslice:
___
	&bitslice	(@XMM[0..7, 8..11]);
$code.=<<___;
	sub	$rounds,$rounds,#1
	b	.Lenc_sbox
.align	4
.Lenc_loop:
___
	&ShiftRows	(@XMM[0..7, 8..12]);
$code.=".Lenc_sbox:\n";
	&Sbox		(@XMM[0..7, 8..15]);
$code.=<<___;
	subs	$rounds,$rounds,#1
	bcc	.Lenc_done
___
	&MixColumns	(@XMM[0,1,4,6,3,7,2,5, 8..15]);
$code.=<<___;
	vldmia	$const, {@XMM[12]}		@ .LSR
	ite	eq				@ Thumb2 thing, samity check in ARM
	addeq	$const,$const,#0x10
	bne	.Lenc_loop
	vldmia	$const, {@XMM[12]}		@ .LSRM0
	b	.Lenc_loop
.align	4
.Lenc_done:
___
	# output in lsb > [t0, t1, t4, t6, t3, t7, t2, t5] < msb
	&bitslice	(@XMM[0,1,4,6,3,7,2,5, 8..11]);
$code.=<<___;
	vldmia	$key, {@XMM[8]}			@ last round key
	veor	@XMM[4], @XMM[4], @XMM[8]
	veor	@XMM[6], @XMM[6], @XMM[8]
	veor	@XMM[3], @XMM[3], @XMM[8]
	veor	@XMM[7], @XMM[7], @XMM[8]
	veor	@XMM[2], @XMM[2], @XMM[8]
	veor	@XMM[5], @XMM[5], @XMM[8]
	veor	@XMM[0], @XMM[0], @XMM[8]
	veor	@XMM[1], @XMM[1], @XMM[8]
	bx	lr
.size	_bsaes_encrypt8,.-_bsaes_encrypt8
___
}
{
my ($out,$inp,$rounds,$const)=("r12","r4","r5","r6");

sub bitslice_key {
my @x=reverse(@_[0..7]);
my ($bs0,$bs1,$bs2,$t2,$t3)=@_[8..12];

	&swapmove	(@x[0,1],1,$bs0,$t2,$t3);
$code.=<<___;
	@ &swapmove(@x[2,3],1,$t0,$t2,$t3);
	vmov	@x[2], @x[0]
	vmov	@x[3], @x[1]
___
	#&swapmove2x(@x[4,5,6,7],1,$t0,$t2,$t3);

	&swapmove2x	(@x[0,2,1,3],2,$bs1,$t2,$t3);
$code.=<<___;
	@ &swapmove2x(@x[4,6,5,7],2,$t1,$t2,$t3);
	vmov	@x[4], @x[0]
	vmov	@x[6], @x[2]
	vmov	@x[5], @x[1]
	vmov	@x[7], @x[3]
___
	&swapmove2x	(@x[0,4,1,5],4,$bs2,$t2,$t3);
	&swapmove2x	(@x[2,6,3,7],4,$bs2,$t2,$t3);
}

$code.=<<___;
.type	_bsaes_key_convert,%function
.align	4
_bsaes_key_convert:
	adr	$const,.
	vld1.8	{@XMM[7]},  [$inp]!		@ load round 0 key
#ifdef	__APPLE__
	adr	$const,.LM0
#else
	sub	$const,$const,#_bsaes_key_convert-.LM0
#endif
	vld1.8	{@XMM[15]}, [$inp]!		@ load round 1 key

	vmov.i8	@XMM[8],  #0x01			@ bit masks
	vmov.i8	@XMM[9],  #0x02
	vmov.i8	@XMM[10], #0x04
	vmov.i8	@XMM[11], #0x08
	vmov.i8	@XMM[12], #0x10
	vmov.i8	@XMM[13], #0x20
	vldmia	$const, {@XMM[14]}		@ .LM0

#ifdef __ARMEL__
	vrev32.8	@XMM[7],  @XMM[7]
	vrev32.8	@XMM[15], @XMM[15]
#endif
	sub	$rounds,$rounds,#1
	vstmia	$out!, {@XMM[7]}		@ save round 0 key
	b	.Lkey_loop

.align	4
.Lkey_loop:
	vtbl.8	`&Dlo(@XMM[7])`,{@XMM[15]},`&Dlo(@XMM[14])`
	vtbl.8	`&Dhi(@XMM[7])`,{@XMM[15]},`&Dhi(@XMM[14])`
	vmov.i8	@XMM[6],  #0x40
	vmov.i8	@XMM[15], #0x80

	vtst.8	@XMM[0], @XMM[7], @XMM[8]
	vtst.8	@XMM[1], @XMM[7], @XMM[9]
	vtst.8	@XMM[2], @XMM[7], @XMM[10]
	vtst.8	@XMM[3], @XMM[7], @XMM[11]
	vtst.8	@XMM[4], @XMM[7], @XMM[12]
	vtst.8	@XMM[5], @XMM[7], @XMM[13]
	vtst.8	@XMM[6], @XMM[7], @XMM[6]
	vtst.8	@XMM[7], @XMM[7], @XMM[15]
	vld1.8	{@XMM[15]}, [$inp]!		@ load next round key
	vmvn	@XMM[0], @XMM[0]		@ "pnot"
	vmvn	@XMM[1], @XMM[1]
	vmvn	@XMM[5], @XMM[5]
	vmvn	@XMM[6], @XMM[6]
#ifdef __ARMEL__
	vrev32.8	@XMM[15], @XMM[15]
#endif
	subs	$rounds,$rounds,#1
	vstmia	$out!,{@XMM[0]-@XMM[7]}		@ write bit-sliced round key
	bne	.Lkey_loop

	vmov.i8	@XMM[7],#0x63			@ compose .L63
	@ don't save last round key
	bx	lr
.size	_bsaes_key_convert,.-_bsaes_key_convert
___
}

{
my ($inp,$out,$len,$key, $ctr,$fp,$rounds)=(map("r$_",(0..3,8..10)));
my $const = "r6";	# shared with _bsaes_encrypt8_alt
my $keysched = "sp";

$code.=<<___;
.extern	GFp_AES_encrypt
.global	GFp_bsaes_ctr32_encrypt_blocks
.type	GFp_bsaes_ctr32_encrypt_blocks,%function
.align	5
GFp_bsaes_ctr32_encrypt_blocks:
	cmp	$len, #8			@ use plain AES for
	blo	.Lctr_enc_short			@ small sizes

	mov	ip, sp
	stmdb	sp!, {r4-r10, lr}
	VFP_ABI_PUSH
	ldr	$ctr, [ip]			@ ctr is 1st arg on the stack
	sub	sp, sp, #0x10			@ scratch space to carry over the ctr
	mov	$fp, sp				@ save sp

	ldr	$rounds, [$key, #240]		@ get # of rounds
#ifndef	BSAES_ASM_EXTENDED_KEY
	@ allocate the key schedule on the stack
	sub	r12, sp, $rounds, lsl#7		@ 128 bytes per inner round key
	add	r12, #`128-32`			@ size of bit-sliced key schedule

	@ populate the key schedule
	mov	r4, $key			@ pass key
	mov	r5, $rounds			@ pass # of rounds
	mov	sp, r12				@ sp is $keysched
	bl	_bsaes_key_convert
	veor	@XMM[7],@XMM[7],@XMM[15]	@ fix up last round key
	vstmia	r12, {@XMM[7]}			@ save last round key

	vld1.8	{@XMM[0]}, [$ctr]		@ load counter
#ifdef	__APPLE__
	mov	$ctr, #:lower16:(.LREVM0SR-.LM0)
	add	$ctr, $const, $ctr
#else
	add	$ctr, $const, #.LREVM0SR-.LM0	@ borrow $ctr
#endif
	vldmia	$keysched, {@XMM[4]}		@ load round0 key
#else
	ldr	r12, [$key, #244]
	eors	r12, #1
	beq	0f

	@ populate the key schedule
	str	r12, [$key, #244]
	mov	r4, $key			@ pass key
	mov	r5, $rounds			@ pass # of rounds
	add	r12, $key, #248			@ pass key schedule
	bl	_bsaes_key_convert
	veor	@XMM[7],@XMM[7],@XMM[15]	@ fix up last round key
	vstmia	r12, {@XMM[7]}			@ save last round key

.align	2
0:	add	r12, $key, #248
	vld1.8	{@XMM[0]}, [$ctr]		@ load counter
	adrl	$ctr, .LREVM0SR			@ borrow $ctr
	vldmia	r12, {@XMM[4]}			@ load round0 key
	sub	sp, #0x10			@ place for adjusted round0 key
#endif

	vmov.i32	@XMM[8],#1		@ compose 1<<96
	veor		@XMM[9],@XMM[9],@XMM[9]
	vrev32.8	@XMM[0],@XMM[0]
	vext.8		@XMM[8],@XMM[9],@XMM[8],#4
	vrev32.8	@XMM[4],@XMM[4]
	vadd.u32	@XMM[9],@XMM[8],@XMM[8]	@ compose 2<<96
	vstmia	$keysched, {@XMM[4]}		@ save adjusted round0 key
	b	.Lctr_enc_loop

.align	4
.Lctr_enc_loop:
	vadd.u32	@XMM[10], @XMM[8], @XMM[9]	@ compose 3<<96
	vadd.u32	@XMM[1], @XMM[0], @XMM[8]	@ +1
	vadd.u32	@XMM[2], @XMM[0], @XMM[9]	@ +2
	vadd.u32	@XMM[3], @XMM[0], @XMM[10]	@ +3
	vadd.u32	@XMM[4], @XMM[1], @XMM[10]
	vadd.u32	@XMM[5], @XMM[2], @XMM[10]
	vadd.u32	@XMM[6], @XMM[3], @XMM[10]
	vadd.u32	@XMM[7], @XMM[4], @XMM[10]
	vadd.u32	@XMM[10], @XMM[5], @XMM[10]	@ next counter

	@ Borrow prologue from _bsaes_encrypt8 to use the opportunity
	@ to flip byte order in 32-bit counter

	vldmia		$keysched, {@XMM[9]}		@ load round0 key
#ifndef	BSAES_ASM_EXTENDED_KEY
	add		r4, $keysched, #0x10		@ pass next round key
#else
	add		r4, $key, #`248+16`
#endif
	vldmia		$ctr, {@XMM[8]}			@ .LREVM0SR
	mov		r5, $rounds			@ pass rounds
	vstmia		$fp, {@XMM[10]}			@ save next counter
#ifdef	__APPLE__
	mov		$const, #:lower16:(.LREVM0SR-.LSR)
	sub		$const, $ctr, $const
#else
	sub		$const, $ctr, #.LREVM0SR-.LSR	@ pass constants
#endif

	bl		_bsaes_encrypt8_alt

	subs		$len, $len, #8
	blo		.Lctr_enc_loop_done

	vld1.8		{@XMM[8]-@XMM[9]}, [$inp]!	@ load input
	vld1.8		{@XMM[10]-@XMM[11]}, [$inp]!
	veor		@XMM[0], @XMM[8]
	veor		@XMM[1], @XMM[9]
	vld1.8		{@XMM[12]-@XMM[13]}, [$inp]!
	veor		@XMM[4], @XMM[10]
	veor		@XMM[6], @XMM[11]
	vld1.8		{@XMM[14]-@XMM[15]}, [$inp]!
	veor		@XMM[3], @XMM[12]
	vst1.8		{@XMM[0]-@XMM[1]}, [$out]!	@ write output
	veor		@XMM[7], @XMM[13]
	veor		@XMM[2], @XMM[14]
	vst1.8		{@XMM[4]}, [$out]!
	veor		@XMM[5], @XMM[15]
	vst1.8		{@XMM[6]}, [$out]!
	vmov.i32	@XMM[8], #1			@ compose 1<<96
	vst1.8		{@XMM[3]}, [$out]!
	veor		@XMM[9], @XMM[9], @XMM[9]
	vst1.8		{@XMM[7]}, [$out]!
	vext.8		@XMM[8], @XMM[9], @XMM[8], #4
	vst1.8		{@XMM[2]}, [$out]!
	vadd.u32	@XMM[9],@XMM[8],@XMM[8]		@ compose 2<<96
	vst1.8		{@XMM[5]}, [$out]!
	vldmia		$fp, {@XMM[0]}			@ load counter

	bne		.Lctr_enc_loop
	b		.Lctr_enc_done

.align	4
.Lctr_enc_loop_done:
	add		$len, $len, #8
	vld1.8		{@XMM[8]}, [$inp]!	@ load input
	veor		@XMM[0], @XMM[8]
	vst1.8		{@XMM[0]}, [$out]!	@ write output
	cmp		$len, #2
	blo		.Lctr_enc_done
	vld1.8		{@XMM[9]}, [$inp]!
	veor		@XMM[1], @XMM[9]
	vst1.8		{@XMM[1]}, [$out]!
	beq		.Lctr_enc_done
	vld1.8		{@XMM[10]}, [$inp]!
	veor		@XMM[4], @XMM[10]
	vst1.8		{@XMM[4]}, [$out]!
	cmp		$len, #4
	blo		.Lctr_enc_done
	vld1.8		{@XMM[11]}, [$inp]!
	veor		@XMM[6], @XMM[11]
	vst1.8		{@XMM[6]}, [$out]!
	beq		.Lctr_enc_done
	vld1.8		{@XMM[12]}, [$inp]!
	veor		@XMM[3], @XMM[12]
	vst1.8		{@XMM[3]}, [$out]!
	cmp		$len, #6
	blo		.Lctr_enc_done
	vld1.8		{@XMM[13]}, [$inp]!
	veor		@XMM[7], @XMM[13]
	vst1.8		{@XMM[7]}, [$out]!
	beq		.Lctr_enc_done
	vld1.8		{@XMM[14]}, [$inp]
	veor		@XMM[2], @XMM[14]
	vst1.8		{@XMM[2]}, [$out]!

.Lctr_enc_done:
	vmov.i32	q0, #0
	vmov.i32	q1, #0
#ifndef	BSAES_ASM_EXTENDED_KEY
.Lctr_enc_bzero:			@ wipe key schedule [if any]
	vstmia		$keysched!, {q0-q1}
	cmp		$keysched, $fp
	bne		.Lctr_enc_bzero
#else
	vstmia		$keysched, {q0-q1}
#endif

	mov	sp, $fp
	add	sp, #0x10		@ add sp,$fp,#0x10 is no good for thumb
	VFP_ABI_POP
	ldmia	sp!, {r4-r10, pc}	@ return

.align	4
.Lctr_enc_short:
	ldr	ip, [sp]		@ ctr pointer is passed on stack
	stmdb	sp!, {r4-r8, lr}

	mov	r4, $inp		@ copy arguments
	mov	r5, $out
	mov	r6, $len
	mov	r7, $key
	ldr	r8, [ip, #12]		@ load counter LSW
	vld1.8	{@XMM[1]}, [ip]		@ load whole counter value
#ifdef __ARMEL__
	rev	r8, r8
#endif
	sub	sp, sp, #0x10
	vst1.8	{@XMM[1]}, [sp]		@ copy counter value
	sub	sp, sp, #0x10

.Lctr_enc_short_loop:
	add	r0, sp, #0x10		@ input counter value
	mov	r1, sp			@ output on the stack
	mov	r2, r7			@ key

	bl	GFp_AES_encrypt

	vld1.8	{@XMM[0]}, [r4]!	@ load input
	vld1.8	{@XMM[1]}, [sp]		@ load encrypted counter
	add	r8, r8, #1
#ifdef __ARMEL__
	rev	r0, r8
	str	r0, [sp, #0x1c]		@ next counter value
#else
	str	r8, [sp, #0x1c]		@ next counter value
#endif
	veor	@XMM[0],@XMM[0],@XMM[1]
	vst1.8	{@XMM[0]}, [r5]!	@ store output
	subs	r6, r6, #1
	bne	.Lctr_enc_short_loop

	vmov.i32	q0, #0
	vmov.i32	q1, #0
	vstmia		sp!, {q0-q1}

	ldmia	sp!, {r4-r8, pc}
.size	GFp_bsaes_ctr32_encrypt_blocks,.-GFp_bsaes_ctr32_encrypt_blocks
___
}
$code.=<<___;
#endif
___

$code =~ s/\`([^\`]*)\`/eval($1)/gem;

open SELF,$0;
while(<SELF>) {
	next if (/^#!/);
        last if (!s/^#/@/ and !/^$/);
        print;
}
close SELF;

print $code;

close STDOUT;<|MERGE_RESOLUTION|>--- conflicted
+++ resolved
@@ -1,4 +1,11 @@
-#!/usr/bin/env perl
+#! /usr/bin/env perl
+# Copyright 2012-2016 The OpenSSL Project Authors. All Rights Reserved.
+#
+# Licensed under the OpenSSL license (the "License").  You may not use
+# this file except in compliance with the License.  You can obtain a copy
+# in the file LICENSE in the source distribution or at
+# https://www.openssl.org/source/license.html
+
 
 # ====================================================================
 # Written by Andy Polyakov <appro@openssl.org> for the OpenSSL
@@ -733,85 +740,6 @@
 # undef __thumb2__
 #endif
 
-<<<<<<< HEAD
-=======
-.type	_bsaes_decrypt8,%function
-.align	4
-_bsaes_decrypt8:
-	adr	$const,.
-	vldmia	$key!, {@XMM[9]}		@ round 0 key
-#ifdef	__APPLE__
-	adr	$const,.LM0ISR
-#else
-	add	$const,$const,#.LM0ISR-_bsaes_decrypt8
-#endif
-
-	vldmia	$const!, {@XMM[8]}		@ .LM0ISR
-	veor	@XMM[10], @XMM[0], @XMM[9]	@ xor with round0 key
-	veor	@XMM[11], @XMM[1], @XMM[9]
-	 vtbl.8	`&Dlo(@XMM[0])`, {@XMM[10]}, `&Dlo(@XMM[8])`
-	 vtbl.8	`&Dhi(@XMM[0])`, {@XMM[10]}, `&Dhi(@XMM[8])`
-	veor	@XMM[12], @XMM[2], @XMM[9]
-	 vtbl.8	`&Dlo(@XMM[1])`, {@XMM[11]}, `&Dlo(@XMM[8])`
-	 vtbl.8	`&Dhi(@XMM[1])`, {@XMM[11]}, `&Dhi(@XMM[8])`
-	veor	@XMM[13], @XMM[3], @XMM[9]
-	 vtbl.8	`&Dlo(@XMM[2])`, {@XMM[12]}, `&Dlo(@XMM[8])`
-	 vtbl.8	`&Dhi(@XMM[2])`, {@XMM[12]}, `&Dhi(@XMM[8])`
-	veor	@XMM[14], @XMM[4], @XMM[9]
-	 vtbl.8	`&Dlo(@XMM[3])`, {@XMM[13]}, `&Dlo(@XMM[8])`
-	 vtbl.8	`&Dhi(@XMM[3])`, {@XMM[13]}, `&Dhi(@XMM[8])`
-	veor	@XMM[15], @XMM[5], @XMM[9]
-	 vtbl.8	`&Dlo(@XMM[4])`, {@XMM[14]}, `&Dlo(@XMM[8])`
-	 vtbl.8	`&Dhi(@XMM[4])`, {@XMM[14]}, `&Dhi(@XMM[8])`
-	veor	@XMM[10], @XMM[6], @XMM[9]
-	 vtbl.8	`&Dlo(@XMM[5])`, {@XMM[15]}, `&Dlo(@XMM[8])`
-	 vtbl.8	`&Dhi(@XMM[5])`, {@XMM[15]}, `&Dhi(@XMM[8])`
-	veor	@XMM[11], @XMM[7], @XMM[9]
-	 vtbl.8	`&Dlo(@XMM[6])`, {@XMM[10]}, `&Dlo(@XMM[8])`
-	 vtbl.8	`&Dhi(@XMM[6])`, {@XMM[10]}, `&Dhi(@XMM[8])`
-	 vtbl.8	`&Dlo(@XMM[7])`, {@XMM[11]}, `&Dlo(@XMM[8])`
-	 vtbl.8	`&Dhi(@XMM[7])`, {@XMM[11]}, `&Dhi(@XMM[8])`
-___
-	&bitslice	(@XMM[0..7, 8..11]);
-$code.=<<___;
-	sub	$rounds,$rounds,#1
-	b	.Ldec_sbox
-.align	4
-.Ldec_loop:
-___
-	&ShiftRows	(@XMM[0..7, 8..12]);
-$code.=".Ldec_sbox:\n";
-	&InvSbox	(@XMM[0..7, 8..15]);
-$code.=<<___;
-	subs	$rounds,$rounds,#1
-	bcc	.Ldec_done
-___
-	&InvMixColumns	(@XMM[0,1,6,4,2,7,3,5, 8..15]);
-$code.=<<___;
-	vldmia	$const, {@XMM[12]}		@ .LISR
-	ite	eq				@ Thumb2 thing, sanity check in ARM
-	addeq	$const,$const,#0x10
-	bne	.Ldec_loop
-	vldmia	$const, {@XMM[12]}		@ .LISRM0
-	b	.Ldec_loop
-.align	4
-.Ldec_done:
-___
-	&bitslice	(@XMM[0,1,6,4,2,7,3,5, 8..11]);
-$code.=<<___;
-	vldmia	$key, {@XMM[8]}			@ last round key
-	veor	@XMM[6], @XMM[6], @XMM[8]
-	veor	@XMM[4], @XMM[4], @XMM[8]
-	veor	@XMM[2], @XMM[2], @XMM[8]
-	veor	@XMM[7], @XMM[7], @XMM[8]
-	veor	@XMM[3], @XMM[3], @XMM[8]
-	veor	@XMM[5], @XMM[5], @XMM[8]
-	veor	@XMM[0], @XMM[0], @XMM[8]
-	veor	@XMM[1], @XMM[1], @XMM[8]
-	bx	lr
-.size	_bsaes_decrypt8,.-_bsaes_decrypt8
-
->>>>>>> b8e2d632
 .type	_bsaes_const,%object
 .align	6
 _bsaes_const:
