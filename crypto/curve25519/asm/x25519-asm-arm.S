/* Copyright (c) 2015, Google Inc.
 *
 * Permission to use, copy, modify, and/or distribute this software for any
 * purpose with or without fee is hereby granted, provided that the above
 * copyright notice and this permission notice appear in all copies.
 *
 * THE SOFTWARE IS PROVIDED "AS IS" AND THE AUTHOR DISCLAIMS ALL WARRANTIES
 * WITH REGARD TO THIS SOFTWARE INCLUDING ALL IMPLIED WARRANTIES OF
 * MERCHANTABILITY AND FITNESS. IN NO EVENT SHALL THE AUTHOR BE LIABLE FOR ANY
 * SPECIAL, DIRECT, INDIRECT, OR CONSEQUENTIAL DAMAGES OR ANY DAMAGES
 * WHATSOEVER RESULTING FROM LOSS OF USE, DATA OR PROFITS, WHETHER IN AN ACTION
 * OF CONTRACT, NEGLIGENCE OR OTHER TORTIOUS ACTION, ARISING OUT OF OR IN
 * CONNECTION WITH THE USE OR PERFORMANCE OF THIS SOFTWARE. */

/* This file is taken from crypto_scalarmult/curve25519/neon2/scalarmult.s in
 * SUPERCOP 20141124 (http://bench.cr.yp.to/supercop.html). That code is public
 * domain licensed but the standard ISC license is included above to keep
 * licensing simple. */

#include <openssl/asm_base.h>

<<<<<<< HEAD
#if !defined(OPENSSL_NO_ASM) && defined(__ARMEL__) && defined(__ELF__)

#include "ring_core_generated/prefix_symbols_asm.h"
=======
#if !defined(OPENSSL_NO_ASM) && defined(OPENSSL_ARM) && defined(__ELF__)
>>>>>>> a905bbb5

.fpu neon
.text
.align 4

.global x25519_NEON
.hidden x25519_NEON
.type x25519_NEON, %function
x25519_NEON:
vpush {q4,q5,q6,q7}
mov r12,sp
sub sp,sp,#736
and sp,sp,#0xffffffe0
strd r4,[sp,#0]
strd r6,[sp,#8]
strd r8,[sp,#16]
strd r10,[sp,#24]
str r12,[sp,#480]
str r14,[sp,#484]
mov r0,r0
mov r1,r1
mov r2,r2
add r3,sp,#32
ldr r4,=0
ldr r5,=254
vmov.i32 q0,#1
vshr.u64 q1,q0,#7
vshr.u64 q0,q0,#8
vmov.i32 d4,#19
vmov.i32 d5,#38
add r6,sp,#512
vst1.8 {d2-d3},[r6,: 128]
add r6,sp,#528
vst1.8 {d0-d1},[r6,: 128]
add r6,sp,#544
vst1.8 {d4-d5},[r6,: 128]
add r6,r3,#0
vmov.i32 q2,#0
vst1.8 {d4-d5},[r6,: 128]!
vst1.8 {d4-d5},[r6,: 128]!
vst1.8 d4,[r6,: 64]
add r6,r3,#0
ldr r7,=960
sub r7,r7,#2
neg r7,r7
sub r7,r7,r7,LSL #7
str r7,[r6]
add r6,sp,#704
vld1.8 {d4-d5},[r1]!
vld1.8 {d6-d7},[r1]
vst1.8 {d4-d5},[r6,: 128]!
vst1.8 {d6-d7},[r6,: 128]
sub r1,r6,#16
ldrb r6,[r1]
and r6,r6,#248
strb r6,[r1]
ldrb r6,[r1,#31]
and r6,r6,#127
orr r6,r6,#64
strb r6,[r1,#31]
vmov.i64 q2,#0xffffffff
vshr.u64 q3,q2,#7
vshr.u64 q2,q2,#6
vld1.8 {d8},[r2]
vld1.8 {d10},[r2]
add r2,r2,#6
vld1.8 {d12},[r2]
vld1.8 {d14},[r2]
add r2,r2,#6
vld1.8 {d16},[r2]
add r2,r2,#4
vld1.8 {d18},[r2]
vld1.8 {d20},[r2]
add r2,r2,#6
vld1.8 {d22},[r2]
add r2,r2,#2
vld1.8 {d24},[r2]
vld1.8 {d26},[r2]
vshr.u64 q5,q5,#26
vshr.u64 q6,q6,#3
vshr.u64 q7,q7,#29
vshr.u64 q8,q8,#6
vshr.u64 q10,q10,#25
vshr.u64 q11,q11,#3
vshr.u64 q12,q12,#12
vshr.u64 q13,q13,#38
vand q4,q4,q2
vand q6,q6,q2
vand q8,q8,q2
vand q10,q10,q2
vand q2,q12,q2
vand q5,q5,q3
vand q7,q7,q3
vand q9,q9,q3
vand q11,q11,q3
vand q3,q13,q3
add r2,r3,#48
vadd.i64 q12,q4,q1
vadd.i64 q13,q10,q1
vshr.s64 q12,q12,#26
vshr.s64 q13,q13,#26
vadd.i64 q5,q5,q12
vshl.i64 q12,q12,#26
vadd.i64 q14,q5,q0
vadd.i64 q11,q11,q13
vshl.i64 q13,q13,#26
vadd.i64 q15,q11,q0
vsub.i64 q4,q4,q12
vshr.s64 q12,q14,#25
vsub.i64 q10,q10,q13
vshr.s64 q13,q15,#25
vadd.i64 q6,q6,q12
vshl.i64 q12,q12,#25
vadd.i64 q14,q6,q1
vadd.i64 q2,q2,q13
vsub.i64 q5,q5,q12
vshr.s64 q12,q14,#26
vshl.i64 q13,q13,#25
vadd.i64 q14,q2,q1
vadd.i64 q7,q7,q12
vshl.i64 q12,q12,#26
vadd.i64 q15,q7,q0
vsub.i64 q11,q11,q13
vshr.s64 q13,q14,#26
vsub.i64 q6,q6,q12
vshr.s64 q12,q15,#25
vadd.i64 q3,q3,q13
vshl.i64 q13,q13,#26
vadd.i64 q14,q3,q0
vadd.i64 q8,q8,q12
vshl.i64 q12,q12,#25
vadd.i64 q15,q8,q1
add r2,r2,#8
vsub.i64 q2,q2,q13
vshr.s64 q13,q14,#25
vsub.i64 q7,q7,q12
vshr.s64 q12,q15,#26
vadd.i64 q14,q13,q13
vadd.i64 q9,q9,q12
vtrn.32 d12,d14
vshl.i64 q12,q12,#26
vtrn.32 d13,d15
vadd.i64 q0,q9,q0
vadd.i64 q4,q4,q14
vst1.8 d12,[r2,: 64]!
vshl.i64 q6,q13,#4
vsub.i64 q7,q8,q12
vshr.s64 q0,q0,#25
vadd.i64 q4,q4,q6
vadd.i64 q6,q10,q0
vshl.i64 q0,q0,#25
vadd.i64 q8,q6,q1
vadd.i64 q4,q4,q13
vshl.i64 q10,q13,#25
vadd.i64 q1,q4,q1
vsub.i64 q0,q9,q0
vshr.s64 q8,q8,#26
vsub.i64 q3,q3,q10
vtrn.32 d14,d0
vshr.s64 q1,q1,#26
vtrn.32 d15,d1
vadd.i64 q0,q11,q8
vst1.8 d14,[r2,: 64]
vshl.i64 q7,q8,#26
vadd.i64 q5,q5,q1
vtrn.32 d4,d6
vshl.i64 q1,q1,#26
vtrn.32 d5,d7
vsub.i64 q3,q6,q7
add r2,r2,#16
vsub.i64 q1,q4,q1
vst1.8 d4,[r2,: 64]
vtrn.32 d6,d0
vtrn.32 d7,d1
sub r2,r2,#8
vtrn.32 d2,d10
vtrn.32 d3,d11
vst1.8 d6,[r2,: 64]
sub r2,r2,#24
vst1.8 d2,[r2,: 64]
add r2,r3,#96
vmov.i32 q0,#0
vmov.i64 d2,#0xff
vmov.i64 d3,#0
vshr.u32 q1,q1,#7
vst1.8 {d2-d3},[r2,: 128]!
vst1.8 {d0-d1},[r2,: 128]!
vst1.8 d0,[r2,: 64]
add r2,r3,#144
vmov.i32 q0,#0
vst1.8 {d0-d1},[r2,: 128]!
vst1.8 {d0-d1},[r2,: 128]!
vst1.8 d0,[r2,: 64]
add r2,r3,#240
vmov.i32 q0,#0
vmov.i64 d2,#0xff
vmov.i64 d3,#0
vshr.u32 q1,q1,#7
vst1.8 {d2-d3},[r2,: 128]!
vst1.8 {d0-d1},[r2,: 128]!
vst1.8 d0,[r2,: 64]
add r2,r3,#48
add r6,r3,#192
vld1.8 {d0-d1},[r2,: 128]!
vld1.8 {d2-d3},[r2,: 128]!
vld1.8 {d4},[r2,: 64]
vst1.8 {d0-d1},[r6,: 128]!
vst1.8 {d2-d3},[r6,: 128]!
vst1.8 d4,[r6,: 64]
._mainloop:
mov r2,r5,LSR #3
and r6,r5,#7
ldrb r2,[r1,r2]
mov r2,r2,LSR r6
and r2,r2,#1
str r5,[sp,#488]
eor r4,r4,r2
str r2,[sp,#492]
neg r2,r4
add r4,r3,#96
add r5,r3,#192
add r6,r3,#144
vld1.8 {d8-d9},[r4,: 128]!
add r7,r3,#240
vld1.8 {d10-d11},[r5,: 128]!
veor q6,q4,q5
vld1.8 {d14-d15},[r6,: 128]!
vdup.i32 q8,r2
vld1.8 {d18-d19},[r7,: 128]!
veor q10,q7,q9
vld1.8 {d22-d23},[r4,: 128]!
vand q6,q6,q8
vld1.8 {d24-d25},[r5,: 128]!
vand q10,q10,q8
vld1.8 {d26-d27},[r6,: 128]!
veor q4,q4,q6
vld1.8 {d28-d29},[r7,: 128]!
veor q5,q5,q6
vld1.8 {d0},[r4,: 64]
veor q6,q7,q10
vld1.8 {d2},[r5,: 64]
veor q7,q9,q10
vld1.8 {d4},[r6,: 64]
veor q9,q11,q12
vld1.8 {d6},[r7,: 64]
veor q10,q0,q1
sub r2,r4,#32
vand q9,q9,q8
sub r4,r5,#32
vand q10,q10,q8
sub r5,r6,#32
veor q11,q11,q9
sub r6,r7,#32
veor q0,q0,q10
veor q9,q12,q9
veor q1,q1,q10
veor q10,q13,q14
veor q12,q2,q3
vand q10,q10,q8
vand q8,q12,q8
veor q12,q13,q10
veor q2,q2,q8
veor q10,q14,q10
veor q3,q3,q8
vadd.i32 q8,q4,q6
vsub.i32 q4,q4,q6
vst1.8 {d16-d17},[r2,: 128]!
vadd.i32 q6,q11,q12
vst1.8 {d8-d9},[r5,: 128]!
vsub.i32 q4,q11,q12
vst1.8 {d12-d13},[r2,: 128]!
vadd.i32 q6,q0,q2
vst1.8 {d8-d9},[r5,: 128]!
vsub.i32 q0,q0,q2
vst1.8 d12,[r2,: 64]
vadd.i32 q2,q5,q7
vst1.8 d0,[r5,: 64]
vsub.i32 q0,q5,q7
vst1.8 {d4-d5},[r4,: 128]!
vadd.i32 q2,q9,q10
vst1.8 {d0-d1},[r6,: 128]!
vsub.i32 q0,q9,q10
vst1.8 {d4-d5},[r4,: 128]!
vadd.i32 q2,q1,q3
vst1.8 {d0-d1},[r6,: 128]!
vsub.i32 q0,q1,q3
vst1.8 d4,[r4,: 64]
vst1.8 d0,[r6,: 64]
add r2,sp,#544
add r4,r3,#96
add r5,r3,#144
vld1.8 {d0-d1},[r2,: 128]
vld1.8 {d2-d3},[r4,: 128]!
vld1.8 {d4-d5},[r5,: 128]!
vzip.i32 q1,q2
vld1.8 {d6-d7},[r4,: 128]!
vld1.8 {d8-d9},[r5,: 128]!
vshl.i32 q5,q1,#1
vzip.i32 q3,q4
vshl.i32 q6,q2,#1
vld1.8 {d14},[r4,: 64]
vshl.i32 q8,q3,#1
vld1.8 {d15},[r5,: 64]
vshl.i32 q9,q4,#1
vmul.i32 d21,d7,d1
vtrn.32 d14,d15
vmul.i32 q11,q4,q0
vmul.i32 q0,q7,q0
vmull.s32 q12,d2,d2
vmlal.s32 q12,d11,d1
vmlal.s32 q12,d12,d0
vmlal.s32 q12,d13,d23
vmlal.s32 q12,d16,d22
vmlal.s32 q12,d7,d21
vmull.s32 q10,d2,d11
vmlal.s32 q10,d4,d1
vmlal.s32 q10,d13,d0
vmlal.s32 q10,d6,d23
vmlal.s32 q10,d17,d22
vmull.s32 q13,d10,d4
vmlal.s32 q13,d11,d3
vmlal.s32 q13,d13,d1
vmlal.s32 q13,d16,d0
vmlal.s32 q13,d17,d23
vmlal.s32 q13,d8,d22
vmull.s32 q1,d10,d5
vmlal.s32 q1,d11,d4
vmlal.s32 q1,d6,d1
vmlal.s32 q1,d17,d0
vmlal.s32 q1,d8,d23
vmull.s32 q14,d10,d6
vmlal.s32 q14,d11,d13
vmlal.s32 q14,d4,d4
vmlal.s32 q14,d17,d1
vmlal.s32 q14,d18,d0
vmlal.s32 q14,d9,d23
vmull.s32 q11,d10,d7
vmlal.s32 q11,d11,d6
vmlal.s32 q11,d12,d5
vmlal.s32 q11,d8,d1
vmlal.s32 q11,d19,d0
vmull.s32 q15,d10,d8
vmlal.s32 q15,d11,d17
vmlal.s32 q15,d12,d6
vmlal.s32 q15,d13,d5
vmlal.s32 q15,d19,d1
vmlal.s32 q15,d14,d0
vmull.s32 q2,d10,d9
vmlal.s32 q2,d11,d8
vmlal.s32 q2,d12,d7
vmlal.s32 q2,d13,d6
vmlal.s32 q2,d14,d1
vmull.s32 q0,d15,d1
vmlal.s32 q0,d10,d14
vmlal.s32 q0,d11,d19
vmlal.s32 q0,d12,d8
vmlal.s32 q0,d13,d17
vmlal.s32 q0,d6,d6
add r2,sp,#512
vld1.8 {d18-d19},[r2,: 128]
vmull.s32 q3,d16,d7
vmlal.s32 q3,d10,d15
vmlal.s32 q3,d11,d14
vmlal.s32 q3,d12,d9
vmlal.s32 q3,d13,d8
add r2,sp,#528
vld1.8 {d8-d9},[r2,: 128]
vadd.i64 q5,q12,q9
vadd.i64 q6,q15,q9
vshr.s64 q5,q5,#26
vshr.s64 q6,q6,#26
vadd.i64 q7,q10,q5
vshl.i64 q5,q5,#26
vadd.i64 q8,q7,q4
vadd.i64 q2,q2,q6
vshl.i64 q6,q6,#26
vadd.i64 q10,q2,q4
vsub.i64 q5,q12,q5
vshr.s64 q8,q8,#25
vsub.i64 q6,q15,q6
vshr.s64 q10,q10,#25
vadd.i64 q12,q13,q8
vshl.i64 q8,q8,#25
vadd.i64 q13,q12,q9
vadd.i64 q0,q0,q10
vsub.i64 q7,q7,q8
vshr.s64 q8,q13,#26
vshl.i64 q10,q10,#25
vadd.i64 q13,q0,q9
vadd.i64 q1,q1,q8
vshl.i64 q8,q8,#26
vadd.i64 q15,q1,q4
vsub.i64 q2,q2,q10
vshr.s64 q10,q13,#26
vsub.i64 q8,q12,q8
vshr.s64 q12,q15,#25
vadd.i64 q3,q3,q10
vshl.i64 q10,q10,#26
vadd.i64 q13,q3,q4
vadd.i64 q14,q14,q12
add r2,r3,#288
vshl.i64 q12,q12,#25
add r4,r3,#336
vadd.i64 q15,q14,q9
add r2,r2,#8
vsub.i64 q0,q0,q10
add r4,r4,#8
vshr.s64 q10,q13,#25
vsub.i64 q1,q1,q12
vshr.s64 q12,q15,#26
vadd.i64 q13,q10,q10
vadd.i64 q11,q11,q12
vtrn.32 d16,d2
vshl.i64 q12,q12,#26
vtrn.32 d17,d3
vadd.i64 q1,q11,q4
vadd.i64 q4,q5,q13
vst1.8 d16,[r2,: 64]!
vshl.i64 q5,q10,#4
vst1.8 d17,[r4,: 64]!
vsub.i64 q8,q14,q12
vshr.s64 q1,q1,#25
vadd.i64 q4,q4,q5
vadd.i64 q5,q6,q1
vshl.i64 q1,q1,#25
vadd.i64 q6,q5,q9
vadd.i64 q4,q4,q10
vshl.i64 q10,q10,#25
vadd.i64 q9,q4,q9
vsub.i64 q1,q11,q1
vshr.s64 q6,q6,#26
vsub.i64 q3,q3,q10
vtrn.32 d16,d2
vshr.s64 q9,q9,#26
vtrn.32 d17,d3
vadd.i64 q1,q2,q6
vst1.8 d16,[r2,: 64]
vshl.i64 q2,q6,#26
vst1.8 d17,[r4,: 64]
vadd.i64 q6,q7,q9
vtrn.32 d0,d6
vshl.i64 q7,q9,#26
vtrn.32 d1,d7
vsub.i64 q2,q5,q2
add r2,r2,#16
vsub.i64 q3,q4,q7
vst1.8 d0,[r2,: 64]
add r4,r4,#16
vst1.8 d1,[r4,: 64]
vtrn.32 d4,d2
vtrn.32 d5,d3
sub r2,r2,#8
sub r4,r4,#8
vtrn.32 d6,d12
vtrn.32 d7,d13
vst1.8 d4,[r2,: 64]
vst1.8 d5,[r4,: 64]
sub r2,r2,#24
sub r4,r4,#24
vst1.8 d6,[r2,: 64]
vst1.8 d7,[r4,: 64]
add r2,r3,#240
add r4,r3,#96
vld1.8 {d0-d1},[r4,: 128]!
vld1.8 {d2-d3},[r4,: 128]!
vld1.8 {d4},[r4,: 64]
add r4,r3,#144
vld1.8 {d6-d7},[r4,: 128]!
vtrn.32 q0,q3
vld1.8 {d8-d9},[r4,: 128]!
vshl.i32 q5,q0,#4
vtrn.32 q1,q4
vshl.i32 q6,q3,#4
vadd.i32 q5,q5,q0
vadd.i32 q6,q6,q3
vshl.i32 q7,q1,#4
vld1.8 {d5},[r4,: 64]
vshl.i32 q8,q4,#4
vtrn.32 d4,d5
vadd.i32 q7,q7,q1
vadd.i32 q8,q8,q4
vld1.8 {d18-d19},[r2,: 128]!
vshl.i32 q10,q2,#4
vld1.8 {d22-d23},[r2,: 128]!
vadd.i32 q10,q10,q2
vld1.8 {d24},[r2,: 64]
vadd.i32 q5,q5,q0
add r2,r3,#192
vld1.8 {d26-d27},[r2,: 128]!
vadd.i32 q6,q6,q3
vld1.8 {d28-d29},[r2,: 128]!
vadd.i32 q8,q8,q4
vld1.8 {d25},[r2,: 64]
vadd.i32 q10,q10,q2
vtrn.32 q9,q13
vadd.i32 q7,q7,q1
vadd.i32 q5,q5,q0
vtrn.32 q11,q14
vadd.i32 q6,q6,q3
add r2,sp,#560
vadd.i32 q10,q10,q2
vtrn.32 d24,d25
vst1.8 {d12-d13},[r2,: 128]
vshl.i32 q6,q13,#1
add r2,sp,#576
vst1.8 {d20-d21},[r2,: 128]
vshl.i32 q10,q14,#1
add r2,sp,#592
vst1.8 {d12-d13},[r2,: 128]
vshl.i32 q15,q12,#1
vadd.i32 q8,q8,q4
vext.32 d10,d31,d30,#0
vadd.i32 q7,q7,q1
add r2,sp,#608
vst1.8 {d16-d17},[r2,: 128]
vmull.s32 q8,d18,d5
vmlal.s32 q8,d26,d4
vmlal.s32 q8,d19,d9
vmlal.s32 q8,d27,d3
vmlal.s32 q8,d22,d8
vmlal.s32 q8,d28,d2
vmlal.s32 q8,d23,d7
vmlal.s32 q8,d29,d1
vmlal.s32 q8,d24,d6
vmlal.s32 q8,d25,d0
add r2,sp,#624
vst1.8 {d14-d15},[r2,: 128]
vmull.s32 q2,d18,d4
vmlal.s32 q2,d12,d9
vmlal.s32 q2,d13,d8
vmlal.s32 q2,d19,d3
vmlal.s32 q2,d22,d2
vmlal.s32 q2,d23,d1
vmlal.s32 q2,d24,d0
add r2,sp,#640
vst1.8 {d20-d21},[r2,: 128]
vmull.s32 q7,d18,d9
vmlal.s32 q7,d26,d3
vmlal.s32 q7,d19,d8
vmlal.s32 q7,d27,d2
vmlal.s32 q7,d22,d7
vmlal.s32 q7,d28,d1
vmlal.s32 q7,d23,d6
vmlal.s32 q7,d29,d0
add r2,sp,#656
vst1.8 {d10-d11},[r2,: 128]
vmull.s32 q5,d18,d3
vmlal.s32 q5,d19,d2
vmlal.s32 q5,d22,d1
vmlal.s32 q5,d23,d0
vmlal.s32 q5,d12,d8
add r2,sp,#672
vst1.8 {d16-d17},[r2,: 128]
vmull.s32 q4,d18,d8
vmlal.s32 q4,d26,d2
vmlal.s32 q4,d19,d7
vmlal.s32 q4,d27,d1
vmlal.s32 q4,d22,d6
vmlal.s32 q4,d28,d0
vmull.s32 q8,d18,d7
vmlal.s32 q8,d26,d1
vmlal.s32 q8,d19,d6
vmlal.s32 q8,d27,d0
add r2,sp,#576
vld1.8 {d20-d21},[r2,: 128]
vmlal.s32 q7,d24,d21
vmlal.s32 q7,d25,d20
vmlal.s32 q4,d23,d21
vmlal.s32 q4,d29,d20
vmlal.s32 q8,d22,d21
vmlal.s32 q8,d28,d20
vmlal.s32 q5,d24,d20
add r2,sp,#576
vst1.8 {d14-d15},[r2,: 128]
vmull.s32 q7,d18,d6
vmlal.s32 q7,d26,d0
add r2,sp,#656
vld1.8 {d30-d31},[r2,: 128]
vmlal.s32 q2,d30,d21
vmlal.s32 q7,d19,d21
vmlal.s32 q7,d27,d20
add r2,sp,#624
vld1.8 {d26-d27},[r2,: 128]
vmlal.s32 q4,d25,d27
vmlal.s32 q8,d29,d27
vmlal.s32 q8,d25,d26
vmlal.s32 q7,d28,d27
vmlal.s32 q7,d29,d26
add r2,sp,#608
vld1.8 {d28-d29},[r2,: 128]
vmlal.s32 q4,d24,d29
vmlal.s32 q8,d23,d29
vmlal.s32 q8,d24,d28
vmlal.s32 q7,d22,d29
vmlal.s32 q7,d23,d28
add r2,sp,#608
vst1.8 {d8-d9},[r2,: 128]
add r2,sp,#560
vld1.8 {d8-d9},[r2,: 128]
vmlal.s32 q7,d24,d9
vmlal.s32 q7,d25,d31
vmull.s32 q1,d18,d2
vmlal.s32 q1,d19,d1
vmlal.s32 q1,d22,d0
vmlal.s32 q1,d24,d27
vmlal.s32 q1,d23,d20
vmlal.s32 q1,d12,d7
vmlal.s32 q1,d13,d6
vmull.s32 q6,d18,d1
vmlal.s32 q6,d19,d0
vmlal.s32 q6,d23,d27
vmlal.s32 q6,d22,d20
vmlal.s32 q6,d24,d26
vmull.s32 q0,d18,d0
vmlal.s32 q0,d22,d27
vmlal.s32 q0,d23,d26
vmlal.s32 q0,d24,d31
vmlal.s32 q0,d19,d20
add r2,sp,#640
vld1.8 {d18-d19},[r2,: 128]
vmlal.s32 q2,d18,d7
vmlal.s32 q2,d19,d6
vmlal.s32 q5,d18,d6
vmlal.s32 q5,d19,d21
vmlal.s32 q1,d18,d21
vmlal.s32 q1,d19,d29
vmlal.s32 q0,d18,d28
vmlal.s32 q0,d19,d9
vmlal.s32 q6,d18,d29
vmlal.s32 q6,d19,d28
add r2,sp,#592
vld1.8 {d18-d19},[r2,: 128]
add r2,sp,#512
vld1.8 {d22-d23},[r2,: 128]
vmlal.s32 q5,d19,d7
vmlal.s32 q0,d18,d21
vmlal.s32 q0,d19,d29
vmlal.s32 q6,d18,d6
add r2,sp,#528
vld1.8 {d6-d7},[r2,: 128]
vmlal.s32 q6,d19,d21
add r2,sp,#576
vld1.8 {d18-d19},[r2,: 128]
vmlal.s32 q0,d30,d8
add r2,sp,#672
vld1.8 {d20-d21},[r2,: 128]
vmlal.s32 q5,d30,d29
add r2,sp,#608
vld1.8 {d24-d25},[r2,: 128]
vmlal.s32 q1,d30,d28
vadd.i64 q13,q0,q11
vadd.i64 q14,q5,q11
vmlal.s32 q6,d30,d9
vshr.s64 q4,q13,#26
vshr.s64 q13,q14,#26
vadd.i64 q7,q7,q4
vshl.i64 q4,q4,#26
vadd.i64 q14,q7,q3
vadd.i64 q9,q9,q13
vshl.i64 q13,q13,#26
vadd.i64 q15,q9,q3
vsub.i64 q0,q0,q4
vshr.s64 q4,q14,#25
vsub.i64 q5,q5,q13
vshr.s64 q13,q15,#25
vadd.i64 q6,q6,q4
vshl.i64 q4,q4,#25
vadd.i64 q14,q6,q11
vadd.i64 q2,q2,q13
vsub.i64 q4,q7,q4
vshr.s64 q7,q14,#26
vshl.i64 q13,q13,#25
vadd.i64 q14,q2,q11
vadd.i64 q8,q8,q7
vshl.i64 q7,q7,#26
vadd.i64 q15,q8,q3
vsub.i64 q9,q9,q13
vshr.s64 q13,q14,#26
vsub.i64 q6,q6,q7
vshr.s64 q7,q15,#25
vadd.i64 q10,q10,q13
vshl.i64 q13,q13,#26
vadd.i64 q14,q10,q3
vadd.i64 q1,q1,q7
add r2,r3,#144
vshl.i64 q7,q7,#25
add r4,r3,#96
vadd.i64 q15,q1,q11
add r2,r2,#8
vsub.i64 q2,q2,q13
add r4,r4,#8
vshr.s64 q13,q14,#25
vsub.i64 q7,q8,q7
vshr.s64 q8,q15,#26
vadd.i64 q14,q13,q13
vadd.i64 q12,q12,q8
vtrn.32 d12,d14
vshl.i64 q8,q8,#26
vtrn.32 d13,d15
vadd.i64 q3,q12,q3
vadd.i64 q0,q0,q14
vst1.8 d12,[r2,: 64]!
vshl.i64 q7,q13,#4
vst1.8 d13,[r4,: 64]!
vsub.i64 q1,q1,q8
vshr.s64 q3,q3,#25
vadd.i64 q0,q0,q7
vadd.i64 q5,q5,q3
vshl.i64 q3,q3,#25
vadd.i64 q6,q5,q11
vadd.i64 q0,q0,q13
vshl.i64 q7,q13,#25
vadd.i64 q8,q0,q11
vsub.i64 q3,q12,q3
vshr.s64 q6,q6,#26
vsub.i64 q7,q10,q7
vtrn.32 d2,d6
vshr.s64 q8,q8,#26
vtrn.32 d3,d7
vadd.i64 q3,q9,q6
vst1.8 d2,[r2,: 64]
vshl.i64 q6,q6,#26
vst1.8 d3,[r4,: 64]
vadd.i64 q1,q4,q8
vtrn.32 d4,d14
vshl.i64 q4,q8,#26
vtrn.32 d5,d15
vsub.i64 q5,q5,q6
add r2,r2,#16
vsub.i64 q0,q0,q4
vst1.8 d4,[r2,: 64]
add r4,r4,#16
vst1.8 d5,[r4,: 64]
vtrn.32 d10,d6
vtrn.32 d11,d7
sub r2,r2,#8
sub r4,r4,#8
vtrn.32 d0,d2
vtrn.32 d1,d3
vst1.8 d10,[r2,: 64]
vst1.8 d11,[r4,: 64]
sub r2,r2,#24
sub r4,r4,#24
vst1.8 d0,[r2,: 64]
vst1.8 d1,[r4,: 64]
add r2,r3,#288
add r4,r3,#336
vld1.8 {d0-d1},[r2,: 128]!
vld1.8 {d2-d3},[r4,: 128]!
vsub.i32 q0,q0,q1
vld1.8 {d2-d3},[r2,: 128]!
vld1.8 {d4-d5},[r4,: 128]!
vsub.i32 q1,q1,q2
add r5,r3,#240
vld1.8 {d4},[r2,: 64]
vld1.8 {d6},[r4,: 64]
vsub.i32 q2,q2,q3
vst1.8 {d0-d1},[r5,: 128]!
vst1.8 {d2-d3},[r5,: 128]!
vst1.8 d4,[r5,: 64]
add r2,r3,#144
add r4,r3,#96
add r5,r3,#144
add r6,r3,#192
vld1.8 {d0-d1},[r2,: 128]!
vld1.8 {d2-d3},[r4,: 128]!
vsub.i32 q2,q0,q1
vadd.i32 q0,q0,q1
vld1.8 {d2-d3},[r2,: 128]!
vld1.8 {d6-d7},[r4,: 128]!
vsub.i32 q4,q1,q3
vadd.i32 q1,q1,q3
vld1.8 {d6},[r2,: 64]
vld1.8 {d10},[r4,: 64]
vsub.i32 q6,q3,q5
vadd.i32 q3,q3,q5
vst1.8 {d4-d5},[r5,: 128]!
vst1.8 {d0-d1},[r6,: 128]!
vst1.8 {d8-d9},[r5,: 128]!
vst1.8 {d2-d3},[r6,: 128]!
vst1.8 d12,[r5,: 64]
vst1.8 d6,[r6,: 64]
add r2,r3,#0
add r4,r3,#240
vld1.8 {d0-d1},[r4,: 128]!
vld1.8 {d2-d3},[r4,: 128]!
vld1.8 {d4},[r4,: 64]
add r4,r3,#336
vld1.8 {d6-d7},[r4,: 128]!
vtrn.32 q0,q3
vld1.8 {d8-d9},[r4,: 128]!
vshl.i32 q5,q0,#4
vtrn.32 q1,q4
vshl.i32 q6,q3,#4
vadd.i32 q5,q5,q0
vadd.i32 q6,q6,q3
vshl.i32 q7,q1,#4
vld1.8 {d5},[r4,: 64]
vshl.i32 q8,q4,#4
vtrn.32 d4,d5
vadd.i32 q7,q7,q1
vadd.i32 q8,q8,q4
vld1.8 {d18-d19},[r2,: 128]!
vshl.i32 q10,q2,#4
vld1.8 {d22-d23},[r2,: 128]!
vadd.i32 q10,q10,q2
vld1.8 {d24},[r2,: 64]
vadd.i32 q5,q5,q0
add r2,r3,#288
vld1.8 {d26-d27},[r2,: 128]!
vadd.i32 q6,q6,q3
vld1.8 {d28-d29},[r2,: 128]!
vadd.i32 q8,q8,q4
vld1.8 {d25},[r2,: 64]
vadd.i32 q10,q10,q2
vtrn.32 q9,q13
vadd.i32 q7,q7,q1
vadd.i32 q5,q5,q0
vtrn.32 q11,q14
vadd.i32 q6,q6,q3
add r2,sp,#560
vadd.i32 q10,q10,q2
vtrn.32 d24,d25
vst1.8 {d12-d13},[r2,: 128]
vshl.i32 q6,q13,#1
add r2,sp,#576
vst1.8 {d20-d21},[r2,: 128]
vshl.i32 q10,q14,#1
add r2,sp,#592
vst1.8 {d12-d13},[r2,: 128]
vshl.i32 q15,q12,#1
vadd.i32 q8,q8,q4
vext.32 d10,d31,d30,#0
vadd.i32 q7,q7,q1
add r2,sp,#608
vst1.8 {d16-d17},[r2,: 128]
vmull.s32 q8,d18,d5
vmlal.s32 q8,d26,d4
vmlal.s32 q8,d19,d9
vmlal.s32 q8,d27,d3
vmlal.s32 q8,d22,d8
vmlal.s32 q8,d28,d2
vmlal.s32 q8,d23,d7
vmlal.s32 q8,d29,d1
vmlal.s32 q8,d24,d6
vmlal.s32 q8,d25,d0
add r2,sp,#624
vst1.8 {d14-d15},[r2,: 128]
vmull.s32 q2,d18,d4
vmlal.s32 q2,d12,d9
vmlal.s32 q2,d13,d8
vmlal.s32 q2,d19,d3
vmlal.s32 q2,d22,d2
vmlal.s32 q2,d23,d1
vmlal.s32 q2,d24,d0
add r2,sp,#640
vst1.8 {d20-d21},[r2,: 128]
vmull.s32 q7,d18,d9
vmlal.s32 q7,d26,d3
vmlal.s32 q7,d19,d8
vmlal.s32 q7,d27,d2
vmlal.s32 q7,d22,d7
vmlal.s32 q7,d28,d1
vmlal.s32 q7,d23,d6
vmlal.s32 q7,d29,d0
add r2,sp,#656
vst1.8 {d10-d11},[r2,: 128]
vmull.s32 q5,d18,d3
vmlal.s32 q5,d19,d2
vmlal.s32 q5,d22,d1
vmlal.s32 q5,d23,d0
vmlal.s32 q5,d12,d8
add r2,sp,#672
vst1.8 {d16-d17},[r2,: 128]
vmull.s32 q4,d18,d8
vmlal.s32 q4,d26,d2
vmlal.s32 q4,d19,d7
vmlal.s32 q4,d27,d1
vmlal.s32 q4,d22,d6
vmlal.s32 q4,d28,d0
vmull.s32 q8,d18,d7
vmlal.s32 q8,d26,d1
vmlal.s32 q8,d19,d6
vmlal.s32 q8,d27,d0
add r2,sp,#576
vld1.8 {d20-d21},[r2,: 128]
vmlal.s32 q7,d24,d21
vmlal.s32 q7,d25,d20
vmlal.s32 q4,d23,d21
vmlal.s32 q4,d29,d20
vmlal.s32 q8,d22,d21
vmlal.s32 q8,d28,d20
vmlal.s32 q5,d24,d20
add r2,sp,#576
vst1.8 {d14-d15},[r2,: 128]
vmull.s32 q7,d18,d6
vmlal.s32 q7,d26,d0
add r2,sp,#656
vld1.8 {d30-d31},[r2,: 128]
vmlal.s32 q2,d30,d21
vmlal.s32 q7,d19,d21
vmlal.s32 q7,d27,d20
add r2,sp,#624
vld1.8 {d26-d27},[r2,: 128]
vmlal.s32 q4,d25,d27
vmlal.s32 q8,d29,d27
vmlal.s32 q8,d25,d26
vmlal.s32 q7,d28,d27
vmlal.s32 q7,d29,d26
add r2,sp,#608
vld1.8 {d28-d29},[r2,: 128]
vmlal.s32 q4,d24,d29
vmlal.s32 q8,d23,d29
vmlal.s32 q8,d24,d28
vmlal.s32 q7,d22,d29
vmlal.s32 q7,d23,d28
add r2,sp,#608
vst1.8 {d8-d9},[r2,: 128]
add r2,sp,#560
vld1.8 {d8-d9},[r2,: 128]
vmlal.s32 q7,d24,d9
vmlal.s32 q7,d25,d31
vmull.s32 q1,d18,d2
vmlal.s32 q1,d19,d1
vmlal.s32 q1,d22,d0
vmlal.s32 q1,d24,d27
vmlal.s32 q1,d23,d20
vmlal.s32 q1,d12,d7
vmlal.s32 q1,d13,d6
vmull.s32 q6,d18,d1
vmlal.s32 q6,d19,d0
vmlal.s32 q6,d23,d27
vmlal.s32 q6,d22,d20
vmlal.s32 q6,d24,d26
vmull.s32 q0,d18,d0
vmlal.s32 q0,d22,d27
vmlal.s32 q0,d23,d26
vmlal.s32 q0,d24,d31
vmlal.s32 q0,d19,d20
add r2,sp,#640
vld1.8 {d18-d19},[r2,: 128]
vmlal.s32 q2,d18,d7
vmlal.s32 q2,d19,d6
vmlal.s32 q5,d18,d6
vmlal.s32 q5,d19,d21
vmlal.s32 q1,d18,d21
vmlal.s32 q1,d19,d29
vmlal.s32 q0,d18,d28
vmlal.s32 q0,d19,d9
vmlal.s32 q6,d18,d29
vmlal.s32 q6,d19,d28
add r2,sp,#592
vld1.8 {d18-d19},[r2,: 128]
add r2,sp,#512
vld1.8 {d22-d23},[r2,: 128]
vmlal.s32 q5,d19,d7
vmlal.s32 q0,d18,d21
vmlal.s32 q0,d19,d29
vmlal.s32 q6,d18,d6
add r2,sp,#528
vld1.8 {d6-d7},[r2,: 128]
vmlal.s32 q6,d19,d21
add r2,sp,#576
vld1.8 {d18-d19},[r2,: 128]
vmlal.s32 q0,d30,d8
add r2,sp,#672
vld1.8 {d20-d21},[r2,: 128]
vmlal.s32 q5,d30,d29
add r2,sp,#608
vld1.8 {d24-d25},[r2,: 128]
vmlal.s32 q1,d30,d28
vadd.i64 q13,q0,q11
vadd.i64 q14,q5,q11
vmlal.s32 q6,d30,d9
vshr.s64 q4,q13,#26
vshr.s64 q13,q14,#26
vadd.i64 q7,q7,q4
vshl.i64 q4,q4,#26
vadd.i64 q14,q7,q3
vadd.i64 q9,q9,q13
vshl.i64 q13,q13,#26
vadd.i64 q15,q9,q3
vsub.i64 q0,q0,q4
vshr.s64 q4,q14,#25
vsub.i64 q5,q5,q13
vshr.s64 q13,q15,#25
vadd.i64 q6,q6,q4
vshl.i64 q4,q4,#25
vadd.i64 q14,q6,q11
vadd.i64 q2,q2,q13
vsub.i64 q4,q7,q4
vshr.s64 q7,q14,#26
vshl.i64 q13,q13,#25
vadd.i64 q14,q2,q11
vadd.i64 q8,q8,q7
vshl.i64 q7,q7,#26
vadd.i64 q15,q8,q3
vsub.i64 q9,q9,q13
vshr.s64 q13,q14,#26
vsub.i64 q6,q6,q7
vshr.s64 q7,q15,#25
vadd.i64 q10,q10,q13
vshl.i64 q13,q13,#26
vadd.i64 q14,q10,q3
vadd.i64 q1,q1,q7
add r2,r3,#288
vshl.i64 q7,q7,#25
add r4,r3,#96
vadd.i64 q15,q1,q11
add r2,r2,#8
vsub.i64 q2,q2,q13
add r4,r4,#8
vshr.s64 q13,q14,#25
vsub.i64 q7,q8,q7
vshr.s64 q8,q15,#26
vadd.i64 q14,q13,q13
vadd.i64 q12,q12,q8
vtrn.32 d12,d14
vshl.i64 q8,q8,#26
vtrn.32 d13,d15
vadd.i64 q3,q12,q3
vadd.i64 q0,q0,q14
vst1.8 d12,[r2,: 64]!
vshl.i64 q7,q13,#4
vst1.8 d13,[r4,: 64]!
vsub.i64 q1,q1,q8
vshr.s64 q3,q3,#25
vadd.i64 q0,q0,q7
vadd.i64 q5,q5,q3
vshl.i64 q3,q3,#25
vadd.i64 q6,q5,q11
vadd.i64 q0,q0,q13
vshl.i64 q7,q13,#25
vadd.i64 q8,q0,q11
vsub.i64 q3,q12,q3
vshr.s64 q6,q6,#26
vsub.i64 q7,q10,q7
vtrn.32 d2,d6
vshr.s64 q8,q8,#26
vtrn.32 d3,d7
vadd.i64 q3,q9,q6
vst1.8 d2,[r2,: 64]
vshl.i64 q6,q6,#26
vst1.8 d3,[r4,: 64]
vadd.i64 q1,q4,q8
vtrn.32 d4,d14
vshl.i64 q4,q8,#26
vtrn.32 d5,d15
vsub.i64 q5,q5,q6
add r2,r2,#16
vsub.i64 q0,q0,q4
vst1.8 d4,[r2,: 64]
add r4,r4,#16
vst1.8 d5,[r4,: 64]
vtrn.32 d10,d6
vtrn.32 d11,d7
sub r2,r2,#8
sub r4,r4,#8
vtrn.32 d0,d2
vtrn.32 d1,d3
vst1.8 d10,[r2,: 64]
vst1.8 d11,[r4,: 64]
sub r2,r2,#24
sub r4,r4,#24
vst1.8 d0,[r2,: 64]
vst1.8 d1,[r4,: 64]
add r2,sp,#544
add r4,r3,#144
add r5,r3,#192
vld1.8 {d0-d1},[r2,: 128]
vld1.8 {d2-d3},[r4,: 128]!
vld1.8 {d4-d5},[r5,: 128]!
vzip.i32 q1,q2
vld1.8 {d6-d7},[r4,: 128]!
vld1.8 {d8-d9},[r5,: 128]!
vshl.i32 q5,q1,#1
vzip.i32 q3,q4
vshl.i32 q6,q2,#1
vld1.8 {d14},[r4,: 64]
vshl.i32 q8,q3,#1
vld1.8 {d15},[r5,: 64]
vshl.i32 q9,q4,#1
vmul.i32 d21,d7,d1
vtrn.32 d14,d15
vmul.i32 q11,q4,q0
vmul.i32 q0,q7,q0
vmull.s32 q12,d2,d2
vmlal.s32 q12,d11,d1
vmlal.s32 q12,d12,d0
vmlal.s32 q12,d13,d23
vmlal.s32 q12,d16,d22
vmlal.s32 q12,d7,d21
vmull.s32 q10,d2,d11
vmlal.s32 q10,d4,d1
vmlal.s32 q10,d13,d0
vmlal.s32 q10,d6,d23
vmlal.s32 q10,d17,d22
vmull.s32 q13,d10,d4
vmlal.s32 q13,d11,d3
vmlal.s32 q13,d13,d1
vmlal.s32 q13,d16,d0
vmlal.s32 q13,d17,d23
vmlal.s32 q13,d8,d22
vmull.s32 q1,d10,d5
vmlal.s32 q1,d11,d4
vmlal.s32 q1,d6,d1
vmlal.s32 q1,d17,d0
vmlal.s32 q1,d8,d23
vmull.s32 q14,d10,d6
vmlal.s32 q14,d11,d13
vmlal.s32 q14,d4,d4
vmlal.s32 q14,d17,d1
vmlal.s32 q14,d18,d0
vmlal.s32 q14,d9,d23
vmull.s32 q11,d10,d7
vmlal.s32 q11,d11,d6
vmlal.s32 q11,d12,d5
vmlal.s32 q11,d8,d1
vmlal.s32 q11,d19,d0
vmull.s32 q15,d10,d8
vmlal.s32 q15,d11,d17
vmlal.s32 q15,d12,d6
vmlal.s32 q15,d13,d5
vmlal.s32 q15,d19,d1
vmlal.s32 q15,d14,d0
vmull.s32 q2,d10,d9
vmlal.s32 q2,d11,d8
vmlal.s32 q2,d12,d7
vmlal.s32 q2,d13,d6
vmlal.s32 q2,d14,d1
vmull.s32 q0,d15,d1
vmlal.s32 q0,d10,d14
vmlal.s32 q0,d11,d19
vmlal.s32 q0,d12,d8
vmlal.s32 q0,d13,d17
vmlal.s32 q0,d6,d6
add r2,sp,#512
vld1.8 {d18-d19},[r2,: 128]
vmull.s32 q3,d16,d7
vmlal.s32 q3,d10,d15
vmlal.s32 q3,d11,d14
vmlal.s32 q3,d12,d9
vmlal.s32 q3,d13,d8
add r2,sp,#528
vld1.8 {d8-d9},[r2,: 128]
vadd.i64 q5,q12,q9
vadd.i64 q6,q15,q9
vshr.s64 q5,q5,#26
vshr.s64 q6,q6,#26
vadd.i64 q7,q10,q5
vshl.i64 q5,q5,#26
vadd.i64 q8,q7,q4
vadd.i64 q2,q2,q6
vshl.i64 q6,q6,#26
vadd.i64 q10,q2,q4
vsub.i64 q5,q12,q5
vshr.s64 q8,q8,#25
vsub.i64 q6,q15,q6
vshr.s64 q10,q10,#25
vadd.i64 q12,q13,q8
vshl.i64 q8,q8,#25
vadd.i64 q13,q12,q9
vadd.i64 q0,q0,q10
vsub.i64 q7,q7,q8
vshr.s64 q8,q13,#26
vshl.i64 q10,q10,#25
vadd.i64 q13,q0,q9
vadd.i64 q1,q1,q8
vshl.i64 q8,q8,#26
vadd.i64 q15,q1,q4
vsub.i64 q2,q2,q10
vshr.s64 q10,q13,#26
vsub.i64 q8,q12,q8
vshr.s64 q12,q15,#25
vadd.i64 q3,q3,q10
vshl.i64 q10,q10,#26
vadd.i64 q13,q3,q4
vadd.i64 q14,q14,q12
add r2,r3,#144
vshl.i64 q12,q12,#25
add r4,r3,#192
vadd.i64 q15,q14,q9
add r2,r2,#8
vsub.i64 q0,q0,q10
add r4,r4,#8
vshr.s64 q10,q13,#25
vsub.i64 q1,q1,q12
vshr.s64 q12,q15,#26
vadd.i64 q13,q10,q10
vadd.i64 q11,q11,q12
vtrn.32 d16,d2
vshl.i64 q12,q12,#26
vtrn.32 d17,d3
vadd.i64 q1,q11,q4
vadd.i64 q4,q5,q13
vst1.8 d16,[r2,: 64]!
vshl.i64 q5,q10,#4
vst1.8 d17,[r4,: 64]!
vsub.i64 q8,q14,q12
vshr.s64 q1,q1,#25
vadd.i64 q4,q4,q5
vadd.i64 q5,q6,q1
vshl.i64 q1,q1,#25
vadd.i64 q6,q5,q9
vadd.i64 q4,q4,q10
vshl.i64 q10,q10,#25
vadd.i64 q9,q4,q9
vsub.i64 q1,q11,q1
vshr.s64 q6,q6,#26
vsub.i64 q3,q3,q10
vtrn.32 d16,d2
vshr.s64 q9,q9,#26
vtrn.32 d17,d3
vadd.i64 q1,q2,q6
vst1.8 d16,[r2,: 64]
vshl.i64 q2,q6,#26
vst1.8 d17,[r4,: 64]
vadd.i64 q6,q7,q9
vtrn.32 d0,d6
vshl.i64 q7,q9,#26
vtrn.32 d1,d7
vsub.i64 q2,q5,q2
add r2,r2,#16
vsub.i64 q3,q4,q7
vst1.8 d0,[r2,: 64]
add r4,r4,#16
vst1.8 d1,[r4,: 64]
vtrn.32 d4,d2
vtrn.32 d5,d3
sub r2,r2,#8
sub r4,r4,#8
vtrn.32 d6,d12
vtrn.32 d7,d13
vst1.8 d4,[r2,: 64]
vst1.8 d5,[r4,: 64]
sub r2,r2,#24
sub r4,r4,#24
vst1.8 d6,[r2,: 64]
vst1.8 d7,[r4,: 64]
add r2,r3,#336
add r4,r3,#288
vld1.8 {d0-d1},[r2,: 128]!
vld1.8 {d2-d3},[r4,: 128]!
vadd.i32 q0,q0,q1
vld1.8 {d2-d3},[r2,: 128]!
vld1.8 {d4-d5},[r4,: 128]!
vadd.i32 q1,q1,q2
add r5,r3,#288
vld1.8 {d4},[r2,: 64]
vld1.8 {d6},[r4,: 64]
vadd.i32 q2,q2,q3
vst1.8 {d0-d1},[r5,: 128]!
vst1.8 {d2-d3},[r5,: 128]!
vst1.8 d4,[r5,: 64]
add r2,r3,#48
add r4,r3,#144
vld1.8 {d0-d1},[r4,: 128]!
vld1.8 {d2-d3},[r4,: 128]!
vld1.8 {d4},[r4,: 64]
add r4,r3,#288
vld1.8 {d6-d7},[r4,: 128]!
vtrn.32 q0,q3
vld1.8 {d8-d9},[r4,: 128]!
vshl.i32 q5,q0,#4
vtrn.32 q1,q4
vshl.i32 q6,q3,#4
vadd.i32 q5,q5,q0
vadd.i32 q6,q6,q3
vshl.i32 q7,q1,#4
vld1.8 {d5},[r4,: 64]
vshl.i32 q8,q4,#4
vtrn.32 d4,d5
vadd.i32 q7,q7,q1
vadd.i32 q8,q8,q4
vld1.8 {d18-d19},[r2,: 128]!
vshl.i32 q10,q2,#4
vld1.8 {d22-d23},[r2,: 128]!
vadd.i32 q10,q10,q2
vld1.8 {d24},[r2,: 64]
vadd.i32 q5,q5,q0
add r2,r3,#240
vld1.8 {d26-d27},[r2,: 128]!
vadd.i32 q6,q6,q3
vld1.8 {d28-d29},[r2,: 128]!
vadd.i32 q8,q8,q4
vld1.8 {d25},[r2,: 64]
vadd.i32 q10,q10,q2
vtrn.32 q9,q13
vadd.i32 q7,q7,q1
vadd.i32 q5,q5,q0
vtrn.32 q11,q14
vadd.i32 q6,q6,q3
add r2,sp,#560
vadd.i32 q10,q10,q2
vtrn.32 d24,d25
vst1.8 {d12-d13},[r2,: 128]
vshl.i32 q6,q13,#1
add r2,sp,#576
vst1.8 {d20-d21},[r2,: 128]
vshl.i32 q10,q14,#1
add r2,sp,#592
vst1.8 {d12-d13},[r2,: 128]
vshl.i32 q15,q12,#1
vadd.i32 q8,q8,q4
vext.32 d10,d31,d30,#0
vadd.i32 q7,q7,q1
add r2,sp,#608
vst1.8 {d16-d17},[r2,: 128]
vmull.s32 q8,d18,d5
vmlal.s32 q8,d26,d4
vmlal.s32 q8,d19,d9
vmlal.s32 q8,d27,d3
vmlal.s32 q8,d22,d8
vmlal.s32 q8,d28,d2
vmlal.s32 q8,d23,d7
vmlal.s32 q8,d29,d1
vmlal.s32 q8,d24,d6
vmlal.s32 q8,d25,d0
add r2,sp,#624
vst1.8 {d14-d15},[r2,: 128]
vmull.s32 q2,d18,d4
vmlal.s32 q2,d12,d9
vmlal.s32 q2,d13,d8
vmlal.s32 q2,d19,d3
vmlal.s32 q2,d22,d2
vmlal.s32 q2,d23,d1
vmlal.s32 q2,d24,d0
add r2,sp,#640
vst1.8 {d20-d21},[r2,: 128]
vmull.s32 q7,d18,d9
vmlal.s32 q7,d26,d3
vmlal.s32 q7,d19,d8
vmlal.s32 q7,d27,d2
vmlal.s32 q7,d22,d7
vmlal.s32 q7,d28,d1
vmlal.s32 q7,d23,d6
vmlal.s32 q7,d29,d0
add r2,sp,#656
vst1.8 {d10-d11},[r2,: 128]
vmull.s32 q5,d18,d3
vmlal.s32 q5,d19,d2
vmlal.s32 q5,d22,d1
vmlal.s32 q5,d23,d0
vmlal.s32 q5,d12,d8
add r2,sp,#672
vst1.8 {d16-d17},[r2,: 128]
vmull.s32 q4,d18,d8
vmlal.s32 q4,d26,d2
vmlal.s32 q4,d19,d7
vmlal.s32 q4,d27,d1
vmlal.s32 q4,d22,d6
vmlal.s32 q4,d28,d0
vmull.s32 q8,d18,d7
vmlal.s32 q8,d26,d1
vmlal.s32 q8,d19,d6
vmlal.s32 q8,d27,d0
add r2,sp,#576
vld1.8 {d20-d21},[r2,: 128]
vmlal.s32 q7,d24,d21
vmlal.s32 q7,d25,d20
vmlal.s32 q4,d23,d21
vmlal.s32 q4,d29,d20
vmlal.s32 q8,d22,d21
vmlal.s32 q8,d28,d20
vmlal.s32 q5,d24,d20
add r2,sp,#576
vst1.8 {d14-d15},[r2,: 128]
vmull.s32 q7,d18,d6
vmlal.s32 q7,d26,d0
add r2,sp,#656
vld1.8 {d30-d31},[r2,: 128]
vmlal.s32 q2,d30,d21
vmlal.s32 q7,d19,d21
vmlal.s32 q7,d27,d20
add r2,sp,#624
vld1.8 {d26-d27},[r2,: 128]
vmlal.s32 q4,d25,d27
vmlal.s32 q8,d29,d27
vmlal.s32 q8,d25,d26
vmlal.s32 q7,d28,d27
vmlal.s32 q7,d29,d26
add r2,sp,#608
vld1.8 {d28-d29},[r2,: 128]
vmlal.s32 q4,d24,d29
vmlal.s32 q8,d23,d29
vmlal.s32 q8,d24,d28
vmlal.s32 q7,d22,d29
vmlal.s32 q7,d23,d28
add r2,sp,#608
vst1.8 {d8-d9},[r2,: 128]
add r2,sp,#560
vld1.8 {d8-d9},[r2,: 128]
vmlal.s32 q7,d24,d9
vmlal.s32 q7,d25,d31
vmull.s32 q1,d18,d2
vmlal.s32 q1,d19,d1
vmlal.s32 q1,d22,d0
vmlal.s32 q1,d24,d27
vmlal.s32 q1,d23,d20
vmlal.s32 q1,d12,d7
vmlal.s32 q1,d13,d6
vmull.s32 q6,d18,d1
vmlal.s32 q6,d19,d0
vmlal.s32 q6,d23,d27
vmlal.s32 q6,d22,d20
vmlal.s32 q6,d24,d26
vmull.s32 q0,d18,d0
vmlal.s32 q0,d22,d27
vmlal.s32 q0,d23,d26
vmlal.s32 q0,d24,d31
vmlal.s32 q0,d19,d20
add r2,sp,#640
vld1.8 {d18-d19},[r2,: 128]
vmlal.s32 q2,d18,d7
vmlal.s32 q2,d19,d6
vmlal.s32 q5,d18,d6
vmlal.s32 q5,d19,d21
vmlal.s32 q1,d18,d21
vmlal.s32 q1,d19,d29
vmlal.s32 q0,d18,d28
vmlal.s32 q0,d19,d9
vmlal.s32 q6,d18,d29
vmlal.s32 q6,d19,d28
add r2,sp,#592
vld1.8 {d18-d19},[r2,: 128]
add r2,sp,#512
vld1.8 {d22-d23},[r2,: 128]
vmlal.s32 q5,d19,d7
vmlal.s32 q0,d18,d21
vmlal.s32 q0,d19,d29
vmlal.s32 q6,d18,d6
add r2,sp,#528
vld1.8 {d6-d7},[r2,: 128]
vmlal.s32 q6,d19,d21
add r2,sp,#576
vld1.8 {d18-d19},[r2,: 128]
vmlal.s32 q0,d30,d8
add r2,sp,#672
vld1.8 {d20-d21},[r2,: 128]
vmlal.s32 q5,d30,d29
add r2,sp,#608
vld1.8 {d24-d25},[r2,: 128]
vmlal.s32 q1,d30,d28
vadd.i64 q13,q0,q11
vadd.i64 q14,q5,q11
vmlal.s32 q6,d30,d9
vshr.s64 q4,q13,#26
vshr.s64 q13,q14,#26
vadd.i64 q7,q7,q4
vshl.i64 q4,q4,#26
vadd.i64 q14,q7,q3
vadd.i64 q9,q9,q13
vshl.i64 q13,q13,#26
vadd.i64 q15,q9,q3
vsub.i64 q0,q0,q4
vshr.s64 q4,q14,#25
vsub.i64 q5,q5,q13
vshr.s64 q13,q15,#25
vadd.i64 q6,q6,q4
vshl.i64 q4,q4,#25
vadd.i64 q14,q6,q11
vadd.i64 q2,q2,q13
vsub.i64 q4,q7,q4
vshr.s64 q7,q14,#26
vshl.i64 q13,q13,#25
vadd.i64 q14,q2,q11
vadd.i64 q8,q8,q7
vshl.i64 q7,q7,#26
vadd.i64 q15,q8,q3
vsub.i64 q9,q9,q13
vshr.s64 q13,q14,#26
vsub.i64 q6,q6,q7
vshr.s64 q7,q15,#25
vadd.i64 q10,q10,q13
vshl.i64 q13,q13,#26
vadd.i64 q14,q10,q3
vadd.i64 q1,q1,q7
add r2,r3,#240
vshl.i64 q7,q7,#25
add r4,r3,#144
vadd.i64 q15,q1,q11
add r2,r2,#8
vsub.i64 q2,q2,q13
add r4,r4,#8
vshr.s64 q13,q14,#25
vsub.i64 q7,q8,q7
vshr.s64 q8,q15,#26
vadd.i64 q14,q13,q13
vadd.i64 q12,q12,q8
vtrn.32 d12,d14
vshl.i64 q8,q8,#26
vtrn.32 d13,d15
vadd.i64 q3,q12,q3
vadd.i64 q0,q0,q14
vst1.8 d12,[r2,: 64]!
vshl.i64 q7,q13,#4
vst1.8 d13,[r4,: 64]!
vsub.i64 q1,q1,q8
vshr.s64 q3,q3,#25
vadd.i64 q0,q0,q7
vadd.i64 q5,q5,q3
vshl.i64 q3,q3,#25
vadd.i64 q6,q5,q11
vadd.i64 q0,q0,q13
vshl.i64 q7,q13,#25
vadd.i64 q8,q0,q11
vsub.i64 q3,q12,q3
vshr.s64 q6,q6,#26
vsub.i64 q7,q10,q7
vtrn.32 d2,d6
vshr.s64 q8,q8,#26
vtrn.32 d3,d7
vadd.i64 q3,q9,q6
vst1.8 d2,[r2,: 64]
vshl.i64 q6,q6,#26
vst1.8 d3,[r4,: 64]
vadd.i64 q1,q4,q8
vtrn.32 d4,d14
vshl.i64 q4,q8,#26
vtrn.32 d5,d15
vsub.i64 q5,q5,q6
add r2,r2,#16
vsub.i64 q0,q0,q4
vst1.8 d4,[r2,: 64]
add r4,r4,#16
vst1.8 d5,[r4,: 64]
vtrn.32 d10,d6
vtrn.32 d11,d7
sub r2,r2,#8
sub r4,r4,#8
vtrn.32 d0,d2
vtrn.32 d1,d3
vst1.8 d10,[r2,: 64]
vst1.8 d11,[r4,: 64]
sub r2,r2,#24
sub r4,r4,#24
vst1.8 d0,[r2,: 64]
vst1.8 d1,[r4,: 64]
ldr r2,[sp,#488]
ldr r4,[sp,#492]
subs r5,r2,#1
bge ._mainloop
add r1,r3,#144
add r2,r3,#336
vld1.8 {d0-d1},[r1,: 128]!
vld1.8 {d2-d3},[r1,: 128]!
vld1.8 {d4},[r1,: 64]
vst1.8 {d0-d1},[r2,: 128]!
vst1.8 {d2-d3},[r2,: 128]!
vst1.8 d4,[r2,: 64]
ldr r1,=0
._invertloop:
add r2,r3,#144
ldr r4,=0
ldr r5,=2
cmp r1,#1
ldreq r5,=1
addeq r2,r3,#336
addeq r4,r3,#48
cmp r1,#2
ldreq r5,=1
addeq r2,r3,#48
cmp r1,#3
ldreq r5,=5
addeq r4,r3,#336
cmp r1,#4
ldreq r5,=10
cmp r1,#5
ldreq r5,=20
cmp r1,#6
ldreq r5,=10
addeq r2,r3,#336
addeq r4,r3,#336
cmp r1,#7
ldreq r5,=50
cmp r1,#8
ldreq r5,=100
cmp r1,#9
ldreq r5,=50
addeq r2,r3,#336
cmp r1,#10
ldreq r5,=5
addeq r2,r3,#48
cmp r1,#11
ldreq r5,=0
addeq r2,r3,#96
add r6,r3,#144
add r7,r3,#288
vld1.8 {d0-d1},[r6,: 128]!
vld1.8 {d2-d3},[r6,: 128]!
vld1.8 {d4},[r6,: 64]
vst1.8 {d0-d1},[r7,: 128]!
vst1.8 {d2-d3},[r7,: 128]!
vst1.8 d4,[r7,: 64]
cmp r5,#0
beq ._skipsquaringloop
._squaringloop:
add r6,r3,#288
add r7,r3,#288
add r8,r3,#288
vmov.i32 q0,#19
vmov.i32 q1,#0
vmov.i32 q2,#1
vzip.i32 q1,q2
vld1.8 {d4-d5},[r7,: 128]!
vld1.8 {d6-d7},[r7,: 128]!
vld1.8 {d9},[r7,: 64]
vld1.8 {d10-d11},[r6,: 128]!
add r7,sp,#416
vld1.8 {d12-d13},[r6,: 128]!
vmul.i32 q7,q2,q0
vld1.8 {d8},[r6,: 64]
vext.32 d17,d11,d10,#1
vmul.i32 q9,q3,q0
vext.32 d16,d10,d8,#1
vshl.u32 q10,q5,q1
vext.32 d22,d14,d4,#1
vext.32 d24,d18,d6,#1
vshl.u32 q13,q6,q1
vshl.u32 d28,d8,d2
vrev64.i32 d22,d22
vmul.i32 d1,d9,d1
vrev64.i32 d24,d24
vext.32 d29,d8,d13,#1
vext.32 d0,d1,d9,#1
vrev64.i32 d0,d0
vext.32 d2,d9,d1,#1
vext.32 d23,d15,d5,#1
vmull.s32 q4,d20,d4
vrev64.i32 d23,d23
vmlal.s32 q4,d21,d1
vrev64.i32 d2,d2
vmlal.s32 q4,d26,d19
vext.32 d3,d5,d15,#1
vmlal.s32 q4,d27,d18
vrev64.i32 d3,d3
vmlal.s32 q4,d28,d15
vext.32 d14,d12,d11,#1
vmull.s32 q5,d16,d23
vext.32 d15,d13,d12,#1
vmlal.s32 q5,d17,d4
vst1.8 d8,[r7,: 64]!
vmlal.s32 q5,d14,d1
vext.32 d12,d9,d8,#0
vmlal.s32 q5,d15,d19
vmov.i64 d13,#0
vmlal.s32 q5,d29,d18
vext.32 d25,d19,d7,#1
vmlal.s32 q6,d20,d5
vrev64.i32 d25,d25
vmlal.s32 q6,d21,d4
vst1.8 d11,[r7,: 64]!
vmlal.s32 q6,d26,d1
vext.32 d9,d10,d10,#0
vmlal.s32 q6,d27,d19
vmov.i64 d8,#0
vmlal.s32 q6,d28,d18
vmlal.s32 q4,d16,d24
vmlal.s32 q4,d17,d5
vmlal.s32 q4,d14,d4
vst1.8 d12,[r7,: 64]!
vmlal.s32 q4,d15,d1
vext.32 d10,d13,d12,#0
vmlal.s32 q4,d29,d19
vmov.i64 d11,#0
vmlal.s32 q5,d20,d6
vmlal.s32 q5,d21,d5
vmlal.s32 q5,d26,d4
vext.32 d13,d8,d8,#0
vmlal.s32 q5,d27,d1
vmov.i64 d12,#0
vmlal.s32 q5,d28,d19
vst1.8 d9,[r7,: 64]!
vmlal.s32 q6,d16,d25
vmlal.s32 q6,d17,d6
vst1.8 d10,[r7,: 64]
vmlal.s32 q6,d14,d5
vext.32 d8,d11,d10,#0
vmlal.s32 q6,d15,d4
vmov.i64 d9,#0
vmlal.s32 q6,d29,d1
vmlal.s32 q4,d20,d7
vmlal.s32 q4,d21,d6
vmlal.s32 q4,d26,d5
vext.32 d11,d12,d12,#0
vmlal.s32 q4,d27,d4
vmov.i64 d10,#0
vmlal.s32 q4,d28,d1
vmlal.s32 q5,d16,d0
sub r6,r7,#32
vmlal.s32 q5,d17,d7
vmlal.s32 q5,d14,d6
vext.32 d30,d9,d8,#0
vmlal.s32 q5,d15,d5
vld1.8 {d31},[r6,: 64]!
vmlal.s32 q5,d29,d4
vmlal.s32 q15,d20,d0
vext.32 d0,d6,d18,#1
vmlal.s32 q15,d21,d25
vrev64.i32 d0,d0
vmlal.s32 q15,d26,d24
vext.32 d1,d7,d19,#1
vext.32 d7,d10,d10,#0
vmlal.s32 q15,d27,d23
vrev64.i32 d1,d1
vld1.8 {d6},[r6,: 64]
vmlal.s32 q15,d28,d22
vmlal.s32 q3,d16,d4
add r6,r6,#24
vmlal.s32 q3,d17,d2
vext.32 d4,d31,d30,#0
vmov d17,d11
vmlal.s32 q3,d14,d1
vext.32 d11,d13,d13,#0
vext.32 d13,d30,d30,#0
vmlal.s32 q3,d15,d0
vext.32 d1,d8,d8,#0
vmlal.s32 q3,d29,d3
vld1.8 {d5},[r6,: 64]
sub r6,r6,#16
vext.32 d10,d6,d6,#0
vmov.i32 q1,#0xffffffff
vshl.i64 q4,q1,#25
add r7,sp,#512
vld1.8 {d14-d15},[r7,: 128]
vadd.i64 q9,q2,q7
vshl.i64 q1,q1,#26
vshr.s64 q10,q9,#26
vld1.8 {d0},[r6,: 64]!
vadd.i64 q5,q5,q10
vand q9,q9,q1
vld1.8 {d16},[r6,: 64]!
add r6,sp,#528
vld1.8 {d20-d21},[r6,: 128]
vadd.i64 q11,q5,q10
vsub.i64 q2,q2,q9
vshr.s64 q9,q11,#25
vext.32 d12,d5,d4,#0
vand q11,q11,q4
vadd.i64 q0,q0,q9
vmov d19,d7
vadd.i64 q3,q0,q7
vsub.i64 q5,q5,q11
vshr.s64 q11,q3,#26
vext.32 d18,d11,d10,#0
vand q3,q3,q1
vadd.i64 q8,q8,q11
vadd.i64 q11,q8,q10
vsub.i64 q0,q0,q3
vshr.s64 q3,q11,#25
vand q11,q11,q4
vadd.i64 q3,q6,q3
vadd.i64 q6,q3,q7
vsub.i64 q8,q8,q11
vshr.s64 q11,q6,#26
vand q6,q6,q1
vadd.i64 q9,q9,q11
vadd.i64 d25,d19,d21
vsub.i64 q3,q3,q6
vshr.s64 d23,d25,#25
vand q4,q12,q4
vadd.i64 d21,d23,d23
vshl.i64 d25,d23,#4
vadd.i64 d21,d21,d23
vadd.i64 d25,d25,d21
vadd.i64 d4,d4,d25
vzip.i32 q0,q8
vadd.i64 d12,d4,d14
add r6,r8,#8
vst1.8 d0,[r6,: 64]
vsub.i64 d19,d19,d9
add r6,r6,#16
vst1.8 d16,[r6,: 64]
vshr.s64 d22,d12,#26
vand q0,q6,q1
vadd.i64 d10,d10,d22
vzip.i32 q3,q9
vsub.i64 d4,d4,d0
sub r6,r6,#8
vst1.8 d6,[r6,: 64]
add r6,r6,#16
vst1.8 d18,[r6,: 64]
vzip.i32 q2,q5
sub r6,r6,#32
vst1.8 d4,[r6,: 64]
subs r5,r5,#1
bhi ._squaringloop
._skipsquaringloop:
mov r2,r2
add r5,r3,#288
add r6,r3,#144
vmov.i32 q0,#19
vmov.i32 q1,#0
vmov.i32 q2,#1
vzip.i32 q1,q2
vld1.8 {d4-d5},[r5,: 128]!
vld1.8 {d6-d7},[r5,: 128]!
vld1.8 {d9},[r5,: 64]
vld1.8 {d10-d11},[r2,: 128]!
add r5,sp,#416
vld1.8 {d12-d13},[r2,: 128]!
vmul.i32 q7,q2,q0
vld1.8 {d8},[r2,: 64]
vext.32 d17,d11,d10,#1
vmul.i32 q9,q3,q0
vext.32 d16,d10,d8,#1
vshl.u32 q10,q5,q1
vext.32 d22,d14,d4,#1
vext.32 d24,d18,d6,#1
vshl.u32 q13,q6,q1
vshl.u32 d28,d8,d2
vrev64.i32 d22,d22
vmul.i32 d1,d9,d1
vrev64.i32 d24,d24
vext.32 d29,d8,d13,#1
vext.32 d0,d1,d9,#1
vrev64.i32 d0,d0
vext.32 d2,d9,d1,#1
vext.32 d23,d15,d5,#1
vmull.s32 q4,d20,d4
vrev64.i32 d23,d23
vmlal.s32 q4,d21,d1
vrev64.i32 d2,d2
vmlal.s32 q4,d26,d19
vext.32 d3,d5,d15,#1
vmlal.s32 q4,d27,d18
vrev64.i32 d3,d3
vmlal.s32 q4,d28,d15
vext.32 d14,d12,d11,#1
vmull.s32 q5,d16,d23
vext.32 d15,d13,d12,#1
vmlal.s32 q5,d17,d4
vst1.8 d8,[r5,: 64]!
vmlal.s32 q5,d14,d1
vext.32 d12,d9,d8,#0
vmlal.s32 q5,d15,d19
vmov.i64 d13,#0
vmlal.s32 q5,d29,d18
vext.32 d25,d19,d7,#1
vmlal.s32 q6,d20,d5
vrev64.i32 d25,d25
vmlal.s32 q6,d21,d4
vst1.8 d11,[r5,: 64]!
vmlal.s32 q6,d26,d1
vext.32 d9,d10,d10,#0
vmlal.s32 q6,d27,d19
vmov.i64 d8,#0
vmlal.s32 q6,d28,d18
vmlal.s32 q4,d16,d24
vmlal.s32 q4,d17,d5
vmlal.s32 q4,d14,d4
vst1.8 d12,[r5,: 64]!
vmlal.s32 q4,d15,d1
vext.32 d10,d13,d12,#0
vmlal.s32 q4,d29,d19
vmov.i64 d11,#0
vmlal.s32 q5,d20,d6
vmlal.s32 q5,d21,d5
vmlal.s32 q5,d26,d4
vext.32 d13,d8,d8,#0
vmlal.s32 q5,d27,d1
vmov.i64 d12,#0
vmlal.s32 q5,d28,d19
vst1.8 d9,[r5,: 64]!
vmlal.s32 q6,d16,d25
vmlal.s32 q6,d17,d6
vst1.8 d10,[r5,: 64]
vmlal.s32 q6,d14,d5
vext.32 d8,d11,d10,#0
vmlal.s32 q6,d15,d4
vmov.i64 d9,#0
vmlal.s32 q6,d29,d1
vmlal.s32 q4,d20,d7
vmlal.s32 q4,d21,d6
vmlal.s32 q4,d26,d5
vext.32 d11,d12,d12,#0
vmlal.s32 q4,d27,d4
vmov.i64 d10,#0
vmlal.s32 q4,d28,d1
vmlal.s32 q5,d16,d0
sub r2,r5,#32
vmlal.s32 q5,d17,d7
vmlal.s32 q5,d14,d6
vext.32 d30,d9,d8,#0
vmlal.s32 q5,d15,d5
vld1.8 {d31},[r2,: 64]!
vmlal.s32 q5,d29,d4
vmlal.s32 q15,d20,d0
vext.32 d0,d6,d18,#1
vmlal.s32 q15,d21,d25
vrev64.i32 d0,d0
vmlal.s32 q15,d26,d24
vext.32 d1,d7,d19,#1
vext.32 d7,d10,d10,#0
vmlal.s32 q15,d27,d23
vrev64.i32 d1,d1
vld1.8 {d6},[r2,: 64]
vmlal.s32 q15,d28,d22
vmlal.s32 q3,d16,d4
add r2,r2,#24
vmlal.s32 q3,d17,d2
vext.32 d4,d31,d30,#0
vmov d17,d11
vmlal.s32 q3,d14,d1
vext.32 d11,d13,d13,#0
vext.32 d13,d30,d30,#0
vmlal.s32 q3,d15,d0
vext.32 d1,d8,d8,#0
vmlal.s32 q3,d29,d3
vld1.8 {d5},[r2,: 64]
sub r2,r2,#16
vext.32 d10,d6,d6,#0
vmov.i32 q1,#0xffffffff
vshl.i64 q4,q1,#25
add r5,sp,#512
vld1.8 {d14-d15},[r5,: 128]
vadd.i64 q9,q2,q7
vshl.i64 q1,q1,#26
vshr.s64 q10,q9,#26
vld1.8 {d0},[r2,: 64]!
vadd.i64 q5,q5,q10
vand q9,q9,q1
vld1.8 {d16},[r2,: 64]!
add r2,sp,#528
vld1.8 {d20-d21},[r2,: 128]
vadd.i64 q11,q5,q10
vsub.i64 q2,q2,q9
vshr.s64 q9,q11,#25
vext.32 d12,d5,d4,#0
vand q11,q11,q4
vadd.i64 q0,q0,q9
vmov d19,d7
vadd.i64 q3,q0,q7
vsub.i64 q5,q5,q11
vshr.s64 q11,q3,#26
vext.32 d18,d11,d10,#0
vand q3,q3,q1
vadd.i64 q8,q8,q11
vadd.i64 q11,q8,q10
vsub.i64 q0,q0,q3
vshr.s64 q3,q11,#25
vand q11,q11,q4
vadd.i64 q3,q6,q3
vadd.i64 q6,q3,q7
vsub.i64 q8,q8,q11
vshr.s64 q11,q6,#26
vand q6,q6,q1
vadd.i64 q9,q9,q11
vadd.i64 d25,d19,d21
vsub.i64 q3,q3,q6
vshr.s64 d23,d25,#25
vand q4,q12,q4
vadd.i64 d21,d23,d23
vshl.i64 d25,d23,#4
vadd.i64 d21,d21,d23
vadd.i64 d25,d25,d21
vadd.i64 d4,d4,d25
vzip.i32 q0,q8
vadd.i64 d12,d4,d14
add r2,r6,#8
vst1.8 d0,[r2,: 64]
vsub.i64 d19,d19,d9
add r2,r2,#16
vst1.8 d16,[r2,: 64]
vshr.s64 d22,d12,#26
vand q0,q6,q1
vadd.i64 d10,d10,d22
vzip.i32 q3,q9
vsub.i64 d4,d4,d0
sub r2,r2,#8
vst1.8 d6,[r2,: 64]
add r2,r2,#16
vst1.8 d18,[r2,: 64]
vzip.i32 q2,q5
sub r2,r2,#32
vst1.8 d4,[r2,: 64]
cmp r4,#0
beq ._skippostcopy
add r2,r3,#144
mov r4,r4
vld1.8 {d0-d1},[r2,: 128]!
vld1.8 {d2-d3},[r2,: 128]!
vld1.8 {d4},[r2,: 64]
vst1.8 {d0-d1},[r4,: 128]!
vst1.8 {d2-d3},[r4,: 128]!
vst1.8 d4,[r4,: 64]
._skippostcopy:
cmp r1,#1
bne ._skipfinalcopy
add r2,r3,#288
add r4,r3,#144
vld1.8 {d0-d1},[r2,: 128]!
vld1.8 {d2-d3},[r2,: 128]!
vld1.8 {d4},[r2,: 64]
vst1.8 {d0-d1},[r4,: 128]!
vst1.8 {d2-d3},[r4,: 128]!
vst1.8 d4,[r4,: 64]
._skipfinalcopy:
add r1,r1,#1
cmp r1,#12
blo ._invertloop
add r1,r3,#144
ldr r2,[r1],#4
ldr r3,[r1],#4
ldr r4,[r1],#4
ldr r5,[r1],#4
ldr r6,[r1],#4
ldr r7,[r1],#4
ldr r8,[r1],#4
ldr r9,[r1],#4
ldr r10,[r1],#4
ldr r1,[r1]
add r11,r1,r1,LSL #4
add r11,r11,r1,LSL #1
add r11,r11,#16777216
mov r11,r11,ASR #25
add r11,r11,r2
mov r11,r11,ASR #26
add r11,r11,r3
mov r11,r11,ASR #25
add r11,r11,r4
mov r11,r11,ASR #26
add r11,r11,r5
mov r11,r11,ASR #25
add r11,r11,r6
mov r11,r11,ASR #26
add r11,r11,r7
mov r11,r11,ASR #25
add r11,r11,r8
mov r11,r11,ASR #26
add r11,r11,r9
mov r11,r11,ASR #25
add r11,r11,r10
mov r11,r11,ASR #26
add r11,r11,r1
mov r11,r11,ASR #25
add r2,r2,r11
add r2,r2,r11,LSL #1
add r2,r2,r11,LSL #4
mov r11,r2,ASR #26
add r3,r3,r11
sub r2,r2,r11,LSL #26
mov r11,r3,ASR #25
add r4,r4,r11
sub r3,r3,r11,LSL #25
mov r11,r4,ASR #26
add r5,r5,r11
sub r4,r4,r11,LSL #26
mov r11,r5,ASR #25
add r6,r6,r11
sub r5,r5,r11,LSL #25
mov r11,r6,ASR #26
add r7,r7,r11
sub r6,r6,r11,LSL #26
mov r11,r7,ASR #25
add r8,r8,r11
sub r7,r7,r11,LSL #25
mov r11,r8,ASR #26
add r9,r9,r11
sub r8,r8,r11,LSL #26
mov r11,r9,ASR #25
add r10,r10,r11
sub r9,r9,r11,LSL #25
mov r11,r10,ASR #26
add r1,r1,r11
sub r10,r10,r11,LSL #26
mov r11,r1,ASR #25
sub r1,r1,r11,LSL #25
add r2,r2,r3,LSL #26
mov r3,r3,LSR #6
add r3,r3,r4,LSL #19
mov r4,r4,LSR #13
add r4,r4,r5,LSL #13
mov r5,r5,LSR #19
add r5,r5,r6,LSL #6
add r6,r7,r8,LSL #25
mov r7,r8,LSR #7
add r7,r7,r9,LSL #19
mov r8,r9,LSR #13
add r8,r8,r10,LSL #12
mov r9,r10,LSR #20
add r1,r9,r1,LSL #6
str r2,[r0],#4
str r3,[r0],#4
str r4,[r0],#4
str r5,[r0],#4
str r6,[r0],#4
str r7,[r0],#4
str r8,[r0],#4
str r1,[r0]
ldrd r4,[sp,#0]
ldrd r6,[sp,#8]
ldrd r8,[sp,#16]
ldrd r10,[sp,#24]
ldr r12,[sp,#480]
ldr r14,[sp,#484]
ldr r0,=0
mov sp,r12
vpop {q4,q5,q6,q7}
bx lr

#endif  /* !OPENSSL_NO_ASM && OPENSSL_ARM && __ELF__ */<|MERGE_RESOLUTION|>--- conflicted
+++ resolved
@@ -17,15 +17,9 @@
  * domain licensed but the standard ISC license is included above to keep
  * licensing simple. */
 
-#include <openssl/asm_base.h>
+#include <ring-core/asm_base.h>
 
-<<<<<<< HEAD
-#if !defined(OPENSSL_NO_ASM) && defined(__ARMEL__) && defined(__ELF__)
-
-#include "ring_core_generated/prefix_symbols_asm.h"
-=======
 #if !defined(OPENSSL_NO_ASM) && defined(OPENSSL_ARM) && defined(__ELF__)
->>>>>>> a905bbb5
 
 .fpu neon
 .text
