/* Copyright (c) 2023, Google Inc.
 *
 * Permission to use, copy, modify, and/or distribute this software for any
 * purpose with or without fee is hereby granted, provided that the above
 * copyright notice and this permission notice appear in all copies.
 *
 * THE SOFTWARE IS PROVIDED "AS IS" AND THE AUTHOR DISCLAIMS ALL WARRANTIES
 * WITH REGARD TO THIS SOFTWARE INCLUDING ALL IMPLIED WARRANTIES OF
 * MERCHANTABILITY AND FITNESS. IN NO EVENT SHALL THE AUTHOR BE LIABLE FOR ANY
 * SPECIAL, DIRECT, INDIRECT, OR CONSEQUENTIAL DAMAGES OR ANY DAMAGES
 * WHATSOEVER RESULTING FROM LOSS OF USE, DATA OR PROFITS, WHETHER IN AN ACTION
 * OF CONTRACT, NEGLIGENCE OR OTHER TORTIOUS ACTION, ARISING OUT OF OR IN
 * CONNECTION WITH THE USE OR PERFORMANCE OF THIS SOFTWARE. */

#ifndef OPENSSL_HEADER_TARGET_H
#define OPENSSL_HEADER_TARGET_H

// Preprocessor symbols that define the target platform.
//
// This file may be included in C, C++, and assembler and must be compatible
// with each environment. It is separated out only to share code between
// <ring-core/base.h> and <ring-core/asm_base.h>. Prefer to include those headers
// instead.

#if defined(__x86_64) || defined(_M_AMD64) || defined(_M_X64)
#define OPENSSL_64_BIT
#define OPENSSL_X86_64
#elif defined(__x86) || defined(__i386) || defined(__i386__) || defined(_M_IX86)
#define OPENSSL_32_BIT
#define OPENSSL_X86
#elif defined(__AARCH64EL__) || defined(_M_ARM64)
#define OPENSSL_64_BIT
#define OPENSSL_AARCH64
#elif defined(__ARMEL__) || defined(_M_ARM)
#define OPENSSL_32_BIT
#define OPENSSL_ARM
<<<<<<< HEAD
=======
#elif defined(__loongarch_lp64)
#define OPENSSL_64_BIT
#elif defined(__riscv) && __SIZEOF_POINTER__ == 8
#define OPENSSL_64_BIT
#elif defined(__riscv) && __SIZEOF_POINTER__ == 4
#define OPENSSL_32_BIT
#elif defined(__xtensa__)
#define OPENSSL_32_BIT
#elif defined(__wasm__)
#define OPENSSL_32_BIT
>>>>>>> faa3d9ac
// All of following architectures are only supported when `__BYTE_ORDER__` can be used to detect
// endianness (in crypto/internal.h).
#elif !defined(__BYTE_ORDER__)
#error "Cannot determine endianness because __BYTE_ORDER__ is not defined"
// Targets are assumed to be little-endian unless __BYTE_ORDER__ == __ORDER_BIG_ENDIAN__.
#elif !(defined(__ORDER_LITTLE_ENDIAN__) && (__BYTE_ORDER__ == __ORDER_LITTLE_ENDIAN__)) && \
      !(defined(__ORDER_BIG_ENDIAN__) && (__BYTE_ORDER__ == __ORDER_BIG_ENDIAN__))
#error "Unsupported endianness"
#elif defined(__LP64__)
#define OPENSSL_64_BIT
#elif defined(__ILP32__)
#define OPENSSL_32_BIT
// Versions of GCC before 10.0 didn't define `__ILP32__` for all 32-bit targets.
#elif defined(__MIPSEL__) || defined(__MIPSEB__) || defined(__PPC__) || defined(__powerpc__) || defined(__csky__)
#define OPENSSL_32_BIT
#else
#error "Unknown target CPU"
#endif

#if defined(__APPLE__)
#define OPENSSL_APPLE
#endif

#if defined(_WIN32)
#define OPENSSL_WINDOWS
#endif

#if defined(__has_feature)
#if __has_feature(address_sanitizer)
#define OPENSSL_ASAN
#endif
#if __has_feature(thread_sanitizer)
#define OPENSSL_TSAN
#endif
#if __has_feature(memory_sanitizer)
#define OPENSSL_MSAN
#define OPENSSL_ASM_INCOMPATIBLE
#endif
#if __has_feature(hwaddress_sanitizer)
#define OPENSSL_HWASAN
#endif
#endif

#if defined(OPENSSL_ASM_INCOMPATIBLE)
#undef OPENSSL_ASM_INCOMPATIBLE
#if !defined(OPENSSL_NO_ASM)
#define OPENSSL_NO_ASM
#endif
#endif  // OPENSSL_ASM_INCOMPATIBLE

#if !defined(OPENSSL_X86_64) && !defined(OPENSSL_AARCH64)
#define OPENSSL_SMALL
#endif

#endif  // OPENSSL_HEADER_TARGET_H<|MERGE_RESOLUTION|>--- conflicted
+++ resolved
@@ -34,10 +34,6 @@
 #elif defined(__ARMEL__) || defined(_M_ARM)
 #define OPENSSL_32_BIT
 #define OPENSSL_ARM
-<<<<<<< HEAD
-=======
-#elif defined(__loongarch_lp64)
-#define OPENSSL_64_BIT
 #elif defined(__riscv) && __SIZEOF_POINTER__ == 8
 #define OPENSSL_64_BIT
 #elif defined(__riscv) && __SIZEOF_POINTER__ == 4
@@ -46,7 +42,6 @@
 #define OPENSSL_32_BIT
 #elif defined(__wasm__)
 #define OPENSSL_32_BIT
->>>>>>> faa3d9ac
 // All of following architectures are only supported when `__BYTE_ORDER__` can be used to detect
 // endianness (in crypto/internal.h).
 #elif !defined(__BYTE_ORDER__)
